--- conflicted
+++ resolved
@@ -2224,22 +2224,16 @@
     input_type: "AssetName, A, principal",
     snippet: "nft-burn? ${1:asset-name} ${2:asset-identifier} ${3:sender}",
     output_type: "(response bool uint)",
-<<<<<<< HEAD
     signature: "(nft-burn? asset-class asset-identifier sender)",
     description: "`nft-burn?` is used to burn an asset that the `sender` principal owns.
 The asset must have been defined using `define-non-fungible-token`, and the supplied 
 `asset-identifier` must be of the same type specified in that definition.
-=======
-    signature: "(nft-burn? asset-class asset-identifier recipient)",
-    description: "`nft-burn?` is used to burn an asset and remove that asset's owner from the `recipient` principal.
-The asset must have been defined using `define-non-fungible-token`, and the supplied `asset-identifier` must be of the same type specified in
-that definition.
-
-If an asset identified by `asset-identifier` _doesn't exist_, this function will return an error with the following error code:
-
-`(err u1)`
-
-Otherwise, on successfuly burn, it returns `(ok true)`.
+
+On a successful burn, it returns `(ok true)`. In the event of an unsuccessful burn it
+returns one of the following error codes:
+
+`(err u1)` -- `sender` does not own the specified asset
+`(err u3)` -- the asset specified by `asset-identifier` does not exist
 ",
     example: "
 (define-non-fungible-token stackaroo (string-ascii 40))
@@ -2283,18 +2277,22 @@
 
 Currently, it is only possible to withdraw NFTs that have type uint (NFTs that have the potential to
 be SIP-009 compliant).
->>>>>>> 256b58a0
-
-On a successful burn, it returns `(ok true)`. In the event of an unsuccessful burn it
+
+On a successful withdraw, it returns `(ok true)`. In the event of an unsuccessful withdraw it
 returns one of the following error codes:
 
 `(err u1)` -- `sender` does not own the specified asset
 `(err u3)` -- the asset specified by `asset-identifier` does not exist
-",
-    example: "
+`(err u4)` -- the asset specified by `asset-identifier` does not have type uint.
+",
+    example: "
+(define-non-fungible-token foo uint)
+(nft-mint? foo u7 'SPAXYA5XS51713FDTQ8H94EJ4V579CXMTRNBZKSF) ;; Returns (ok true)
+(nft-withdraw? foo u7 'SPAXYA5XS51713FDTQ8H94EJ4V579CXMTRNBZKSF) ;; Returns (ok true)
+
 (define-non-fungible-token stackaroo (string-ascii 40))
 (nft-mint? stackaroo \"Roo\" 'SPAXYA5XS51713FDTQ8H94EJ4V579CXMTRNBZKSF) ;; Returns (ok true)
-(nft-burn? stackaroo \"Roo\" 'SPAXYA5XS51713FDTQ8H94EJ4V579CXMTRNBZKSF) ;; Returns (ok true)
+(nft-withdraw? stackaroo \"Roo\" 'SPAXYA5XS51713FDTQ8H94EJ4V579CXMTRNBZKSF) ;; Returns (err u4)
 ",
 };
 
@@ -2394,7 +2392,6 @@
 "
 };
 
-<<<<<<< HEAD
 const TO_CONSENSUS_BUFF: SpecialAPI = SpecialAPI {
     input_type: "any",
     snippet: "to-consensus-buff? ${1:value}",
@@ -2406,6 +2403,13 @@
 consensus serialization is too large to fit in a Clarity buffer (this
 is because of the type prefix in the consensus serialization).
 
+const STX_WITHDRAW: SimpleFunctionAPI = SimpleFunctionAPI {
+    name: None,
+    signature: "(stx-withdraw? amount sender)",
+    description: "`stx-withdraw?` debits the `sender` principal's STX holdings by `amount`, destroying
+the STX on the subnet. The Stacks L1 chain will then be able to verify this withdraw when
+it processes the withdrawal of this asset.
+
 If the value cannot fit as serialized into the maximum buffer size,
 this returns `none`, otherwise, it will be
 `(some consensus-serialized-buffer)`. During type checking, the
@@ -2422,14 +2426,6 @@
 (to-consensus-buff? { abc: 3, def: 4 }) ;; Returns (some 0x0c00000002036162630000000000000000000000000000000003036465660000000000000000000000000000000004)
 "#,
 };
-=======
-const STX_WITHDRAW: SimpleFunctionAPI = SimpleFunctionAPI {
-    name: None,
-    signature: "(stx-withdraw? amount sender)",
-    description: "`stx-withdraw?` debits the `sender` principal's STX holdings by `amount`, destroying
-the STX on the subnet. The Stacks L1 chain will then be able to verify this withdraw when
-it processes the withdrawal of this asset.
->>>>>>> 256b58a0
 
 const FROM_CONSENSUS_BUFF: SpecialAPI = SpecialAPI {
     input_type: "type-signature(t), buff",

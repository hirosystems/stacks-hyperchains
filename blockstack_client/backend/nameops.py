# -*- coding: utf-8 -*-
"""
    Blockstack-client
    ~~~~~
    copyright: (c) 2014-2015 by Halfmoon Labs, Inc.
    copyright: (c) 2016 by Blockstack.org

    This file is part of Blockstack-client.

    Blockstack-client is free software: you can redistribute it and/or modify
    it under the terms of the GNU General Public License as published by
    the Free Software Foundation, either version 3 of the License, or
    (at your option) any later version.

    Blockstack-client is distributed in the hope that it will be useful,
    but WITHOUT ANY WARRANTY; without even the implied warranty of
    MERCHANTABILITY or FITNESS FOR A PARTICULAR PURPOSE.  See the
    GNU General Public License for more details.
    You should have received a copy of the GNU General Public License
    along with Blockstack-client. If not, see <http://www.gnu.org/licenses/>.
"""

import os
import sys
import json
import time
import random
import keylib

# Hack around absolute paths
current_dir = os.path.abspath(os.path.dirname(__file__))
parent_dir = os.path.abspath(current_dir + "/../")
if parent_dir not in sys.path:
    sys.path.insert(0, parent_dir)

from .queue import in_queue, queue_append, queue_findone, extract_entry

from .blockchain import get_tx_confirmations
from .blockchain import get_utxos, get_tx_fee_per_byte
from .blockchain import get_block_height

from ..config import DEFAULT_QUEUE_PATH, CONFIG_PATH, get_utxo_provider_client, get_tx_broadcaster
from ..constants import (
    BLOCKSTACK_TEST, BLOCKSTACK_DEBUG, TX_MIN_CONFIRMATIONS, BLOCKSTACK_DRY_RUN,
    PREORDER_CONFIRMATIONS, RPC_MAX_ZONEFILE_LEN, APPROX_TX_IN_P2SH_LEN, APPROX_TX_OUT_P2SH_LEN,
    APPROX_TX_IN_P2PKH_LEN, APPROX_TX_OUT_P2PKH_LEN, APPROX_TX_OVERHEAD_LEN)

from ..proxy import get_default_proxy
from ..proxy import getinfo as blockstack_getinfo
from ..proxy import get_name_cost as blockstack_get_name_cost
from ..proxy import get_namespace_blockchain_record as blockstack_get_namespace_blockchain_record

from ..tx import sign_tx, sign_and_broadcast_tx, deserialize_tx, preorder_tx, register_tx, update_tx, transfer_tx, revoke_tx, \
        namespace_preorder_tx, namespace_reveal_tx, namespace_ready_tx, announce_tx, name_import_tx

from ..scripts import tx_make_subsidizable, tx_get_unspents, tx_estimate_signature_len_bytes
from ..storage import get_blockchain_compat_hash, put_announcement, get_zonefile_data_hash

from ..operations import fees_update, fees_transfer, fees_revoke, fees_registration, fees_preorder, \
        fees_namespace_preorder, fees_namespace_reveal, fees_namespace_ready, fees_name_import, fees_announce

from .safety import (
    check_preorder, check_register, check_update, check_transfer, check_renewal,
    check_revoke, check_name_import, check_namespace_preorder, check_namespace_reveal, check_namespace_ready)

from ..logger import get_logger
from ..utxo import get_unspents

import virtualchain
from virtualchain.lib.ecdsalib import ecdsa_private_key

from ..constants import get_secret
from .crypto.utils import aes_decrypt
from binascii import hexlify

log = get_logger("blockstack-client")


class UTXOWrapper(object):
    """
    Override what a UTXO client sees as unspent outputs.
    Also, cache unspents we fetch upstream.
    """
    def __init__(self, utxo_client):
        assert not isinstance(utxo_client, UTXOWrapper)
        self.utxos = {}
        self.utxo_client = utxo_client


    def add_unspents( self, addr, unspents ):
        # sanity check...
        for unspent in unspents:
            assert unspent.has_key('outpoint')
            assert unspent['outpoint'].has_key('hash')
            assert unspent['outpoint'].has_key('index')

        self.utxos[addr] = unspents


    def get_unspents( self, addr ):
        if self.utxos.has_key(addr):
            return self.utxos[addr]

        unspents = get_unspents(addr, self.utxo_client)
        return unspents


    def __getattr__(self, name):
        if name == 'get_unspents':
            return self.get_unspents

        else:
            return getattr(self.utxo_client, name)


def estimate_dust_fee( tx, fee_estimator ):
    """
    Estimate the dust fee of an operation.
    fee_estimator is a callable, and is one of the operation's get_fees() methods.
    Return the number of satoshis on success
    Return None on error
    """
    tx_inputs, tx_outputs = deserialize_tx(tx)
    dust_fee, op_fee = fee_estimator( tx_inputs, tx_outputs )
    return dust_fee


def estimate_input_length( privkey_info ):
    """
    Estimate the length of a missing input
    of a transaction
    """
    if virtualchain.is_singlesig(privkey_info):
        return APPROX_TX_OVERHEAD_LEN + APPROX_TX_IN_P2PKH_LEN

    else:
        return APPROX_TX_OVERHEAD_LEN + len(privkey_info['redeem_script'])/2


def make_cheapest_nameop( opcode, utxo_client, payment_address, payment_utxos, *tx_args, **tx_kw ):
    """
    Make the cheapest transaction possible.
    @payment_utxos should be sorted by decreasing value.
    """
    unsigned_tx = None
    tx_builders = {
        'NAMESPACE_PREORDER': namespace_preorder_tx,
        'NAMESPACE_REVEAL': namespace_reveal_tx,
        'NAMESPACE_READY': namespace_ready_tx,
        'NAME_IMPORT': name_import_tx,
        'NAME_PREORDER': preorder_tx,
        'NAME_REGISTRATION': register_tx,
        'NAME_UPDATE': update_tx,
        'NAME_TRANSFER': transfer_tx,
        'NAME_RENEWAL': register_tx,
        'NAME_REVOKE': revoke_tx,
        'ANNOUNCE': announce_tx,
    }

    if opcode not in tx_builders.keys():
        raise ValueError("Invalid opcode {}".format(opcode))

    tx_builder = tx_builders[opcode]

    # estimate the cheapest transaction by selecting inputs in decreasing value
<<<<<<< HEAD
    # NOTE: payment_utxos should already be sorted in decreasing value 
    unsigned_tx = None
    i = None
=======
    # NOTE: payment_utxos should already be sorted in decreasing value

    if len(payment_utxos) < 1:
        raise ValueError("No UTXOs for address {}".format(payment_address))
>>>>>>> 6575c661

    for i in xrange(1, len(payment_utxos)+1):
        try:
            log.debug("Try building a {} with inputs 0-{} of {}".format(opcode, i, payment_address))
            utxo_client = build_utxo_client(utxo_client, address=payment_address, utxos=payment_utxos[0:i])
            unsigned_tx = tx_builder(*tx_args, **tx_kw)
            assert unsigned_tx

            log.debug("Funded {} with inputs 0-{} of {}".format(opcode, i, payment_address))
            break
        except (AssertionError, ValueError):
            pass

    return unsigned_tx, i


def make_cheapest_namespace_preorder( namespace_id, payment_address, reveal_address, cost, consensus_hash, utxo_client, payment_utxos, tx_fee=0, return_n_funded_inputs = False ):
    """
    Given namespace preorder info, make the cheapest possible namespace preorder transaction.
    @payment_utxos should be sorted by decreasing value
    Return the unsigned tx on success.
    Return None on error
    """
    ret = make_cheapest_nameop('NAMESPACE_PREORDER', utxo_client, payment_address, payment_utxos, namespace_id, reveal_address, cost, consensus_hash, payment_address, utxo_client, tx_fee=tx_fee )
    if return_n_funded_inputs:
        return ret
    return ret[0]

def make_cheapest_namespace_reveal( namespace_id, reveal_addr, lifetime, coeff, base_cost, bucket_exponents, nonalpha_discount, no_vowel_discount, preorder_addr, utxo_client, payment_utxos, tx_fee=0, return_n_funded_inputs = False ):
    """
    Given namespace reveal info, make the cheapest possible namespace reveal transaction.
    @payment_utxos should be sorted by decreasing value
    Return the unsigned tx on success
    Return None on error
    """
    ret = make_cheapest_nameop('NAMESPACE_REVEAL', utxo_client, preorder_addr, payment_utxos, namespace_id, reveal_addr, lifetime, coeff, base_cost, bucket_exponents, nonalpha_discount, no_vowel_discount, preorder_addr, utxo_client,
                                tx_fee=tx_fee)
    if return_n_funded_inputs:
        return ret
    return ret[0]


def make_cheapest_namespace_ready( namespace_id, reveal_addr, utxo_client, payment_utxos, tx_fee=0, return_n_funded_inputs = False ):
    """
    Given namespace ready info, make the cheapest possible namespace ready transaction
    @payment_utxos should be sorted by decreasing value
    Return the unsigned tx on success
    Return None on error
    """
    ret = make_cheapest_nameop('NAMESPACE_READY', utxo_client, reveal_addr, payment_utxos, namespace_id, reveal_addr, utxo_client, tx_fee=tx_fee)
    if return_n_funded_inputs:
        return ret
    return ret[0]


def make_cheapest_name_import( name, recipient_address, zonefile_hash, reveal_address, utxo_client, payment_utxos, tx_fee=0, return_n_funded_inputs = False ):
    """
    Given name import info, make the cheapest possible name import transaction
    @payment_utxos should be sorted by decreasing value
    Return the unsigned tx on success
    Return None on error
    """
    ret = make_cheapest_nameop("NAME_IMPORT", utxo_client, reveal_address, payment_utxos, name, recipient_address, zonefile_hash, reveal_address, utxo_client, tx_fee=tx_fee )
    if return_n_funded_inputs:
        return ret
    return ret[0]


def make_cheapest_name_preorder( name, payment_address, owner_address, cost, consensus_hash, utxo_client, payment_utxos, tx_fee=0, return_n_funded_inputs = False ):
    """
    Given name preorder info, make the cheapest possible name preorder transaction.
    @payment_utxos should be sorted by decreasing value
    Return the unsigned tx on success.
    Return None on error
    """
    ret = make_cheapest_nameop('NAME_PREORDER', utxo_client, payment_address, payment_utxos, name, payment_address, owner_address, cost, consensus_hash, utxo_client, tx_fee=tx_fee )
    if return_n_funded_inputs:
        return ret
    return ret[0]


def make_cheapest_name_registration( name, payment_address, owner_address, utxo_client, payment_utxos, tx_fee=0, subsidize=False, return_n_funded_inputs = False ):
    """
    Given name registration info, make the cheapest possible name register transaction
    @payment_utxos should be sorted by decreasing value
    Return the unsigned tx on success.
    Return None on error
    """
    ret = make_cheapest_nameop('NAME_REGISTRATION', utxo_client, payment_address, payment_utxos, name, payment_address, owner_address, utxo_client, subsidize=subsidize, tx_fee=tx_fee )
    if return_n_funded_inputs:
        return ret
    return ret[0]


def make_cheapest_name_renewal( name, owner_address, renewal_fee, utxo_client, payment_address, payment_utxos, tx_fee=0, subsidize=False, return_n_funded_inputs = False ):
    """
    Given name renewal info, make the cheapest possible name renewal transaction
    @payment_utxos should be sorted by decreasing value
    Return the unsigned tx on success
    Return None on error
    """
    # NOTE: for name renewal, the owner address is both the "preorder" and "register" address.
    # the payment address and UTXOs given here are for the address that will subsidize the operation.
    ret = make_cheapest_nameop('NAME_RENEWAL', utxo_client, payment_address, payment_utxos, name, owner_address, owner_address, utxo_client, renewal_fee=renewal_fee, subsidize=subsidize, tx_fee=tx_fee)
    if return_n_funded_inputs:
        return ret
    return ret[0]


def make_cheapest_name_update( name, data_hash, consensus_hash, owner_address, utxo_client, payment_address, payment_utxos, tx_fee=0, subsidize=False, return_n_funded_inputs = False ):
    """
    Given name update info, make the cheapest possible name update transaction
    @payment_utxos should be sorted by decreasing value
    Return the unsigned tx on success
    Return None on error
    """
    ret = make_cheapest_nameop('NAME_UPDATE', utxo_client, payment_address, payment_utxos, name, data_hash, consensus_hash, owner_address, utxo_client, subsidize=subsidize, tx_fee=tx_fee )
    if return_n_funded_inputs:
        return ret
    return ret[0]


def make_cheapest_name_transfer( name, recipient_address, keepdata, consensus_hash, owner_address, utxo_client, payment_address, payment_utxos, tx_fee=0, subsidize=False, return_n_funded_inputs = False ):
    """
    Given name transfer info, make the cheapest possible name transfer transaction
    @payment_utxos should be sorted by decreasing value
    Return the unsigned tx on success
    Return None on error
    """
    ret = make_cheapest_nameop('NAME_TRANSFER', utxo_client, payment_address, payment_utxos, name, recipient_address, keepdata, consensus_hash, owner_address, utxo_client, subsidize=subsidize, tx_fee=tx_fee )
    if return_n_funded_inputs:
        return ret
    return ret[0]


def make_cheapest_name_revoke( name, owner_address, utxo_client, payment_address, payment_utxos, tx_fee=0, subsidize=False, return_n_funded_inputs = False ):
    """
    Given name revoke info, make the cheapest possible name revoke transaction
    @payment_utxos should be sorted by decreasing value
    Return the unsigned tx on success
    Return None on error 
    """
    ret = make_cheapest_nameop('NAME_REVOKE', utxo_client, payment_address, payment_utxos, name, owner_address, utxo_client, subsidize=subsidize, tx_fee=tx_fee )
    if return_n_funded_inputs:
        return ret
    return ret[0]


def make_cheapest_announce( announce_hash, sender_address, utxo_client, payment_utxos, tx_fee=0, subsidize=False, return_n_funded_inputs = False ):
    """
    Given announce info, make the cheapest possible announce transaction
    @payment_utxos should be sorted by decreasing value
    Return the unsigned tx on success
    Return None on error
    """
    ret = make_cheapest_nameop('ANNOUNCE', utxo_client, sender_address, payment_utxos, announce_hash, sender_address, utxo_client, subsidize=subsidize, tx_fee=tx_fee )
    if return_n_funded_inputs:
        return ret
    return ret[0]


def get_estimated_signed_subsidized(unsigned_tx, op_fees, max_fee, payment_privkey_info,
                                    utxo_client, owner_privkey_info, tx_fee_per_byte):
    # This code tries to generate a subsidized transaction with enough payment inputs
    # to pay for the transaction *once* the transaction has been signed. Because it doesn't
    # sign the inputs before adding them, it loops to try to add more inputs if the signatures
    # change the tx_fee.
    # Ultimately, a faster implementation would figure out how much each signature adds to the
    # tx_fee without needing to continuously sign the tx, but for now, this is what we'll do.
    MAX_RETRIES = 10
    tx_fee_guess = 0
    for _ in range(MAX_RETRIES):
        subsidized_tx, sign_lens = tx_make_subsidizable(unsigned_tx, op_fees, max_fee, payment_privkey_info,
                                                        utxo_client, tx_fee = tx_fee_guess,
                                                        simulated_sign = True)
        assert subsidized_tx is not None
        pad_length = sign_lens + 2*tx_estimate_signature_len_bytes(owner_privkey_info)
        padded_tx = subsidized_tx + ("0" * pad_length)

        tx_fee = (len(padded_tx) * tx_fee_per_byte)/2
        if tx_fee <= tx_fee_guess:
            log.debug("Estimated TX Length and fee per byte: {} + {}".format(len(padded_tx)/2, tx_fee_per_byte))
            return padded_tx
        tx_fee_guess = tx_fee
    raise Exception("Failed to cover the tx_fee in getting estimated subsidized tx")

def estimate_preorder_tx_fee( name, name_cost, payment_privkey_info, owner_privkey_info, tx_fee_per_byte, utxo_client, payment_utxos=None, payment_privkey_params=(None, None), config_path=CONFIG_PATH, include_dust=False ):
    """
    Estimate the transaction fee of a preorder.
    Optionally include the dust fees as well.
    Return the number of satoshis on success
    Return None on error
    """

    owner_address = virtualchain.get_privkey_address(owner_privkey_info)
    payment_addr = virtualchain.get_privkey_address(payment_privkey_info)

    utxo_client = build_utxo_client(utxo_client, address=payment_addr, utxos=payment_utxos)

    try:
        payment_utxos = tx_get_unspents(payment_addr, utxo_client)
    except Exception as e:
        if BLOCKSTACK_DEBUG:
            log.exception(e)

        log.error("Failed to get inputs for {}".format(payment_addr))
        return None

    fake_consensus_hash = 'd4049672223f42aac2855d2fbf2f38f0'
    signed_tx = None

    try:
        try:
            unsigned_tx, n_inputs = make_cheapest_name_preorder(
                name, payment_addr, owner_address, name_cost, fake_consensus_hash,
                utxo_client, payment_utxos, return_n_funded_inputs = True)
            assert unsigned_tx

            pad_len = n_inputs * tx_estimate_signature_len_bytes(payment_privkey_info)
            signed_tx = unsigned_tx + ("00" * pad_len)

            assert signed_tx is not None

        except AssertionError as e:
            # unfunded payment addr
            log.warning("Insufficient funds in {} for NAME_PREORDER; estimating instead".format(payment_addr))
            unsigned_tx = preorder_tx( name, payment_addr, owner_address, name_cost, fake_consensus_hash, utxo_client, safety=False, subsidize=True )
            assert unsigned_tx

            pad_len = estimate_input_length(payment_privkey_info)
            signed_tx = unsigned_tx + "00" * pad_len

    except ValueError as ve:
        if BLOCKSTACK_TEST:
            log.exception(ve)

        log.error("Failed to create preorder transaction (ValueError)")
        return None

    except Exception as e:
        log.exception(e)
        return None
    
    tx_fee = (len(signed_tx) * tx_fee_per_byte) / 2
    log.debug("preorder tx %s bytes, %s satoshis" % (len(signed_tx)/2, int(tx_fee)))
    log.debug("signed subsidized tx: {}".format(signed_tx))

    if include_dust:
        dust_fee = estimate_dust_fee( signed_tx, fees_preorder )
        assert dust_fee is not None
        log.debug("Additional preorder dust fee: %s" % dust_fee)
        tx_fee += dust_fee

    return tx_fee


def estimate_register_tx_fee( name, payment_privkey_info, owner_privkey_info, tx_fee_per_byte, utxo_client, payment_utxos=None, config_path=CONFIG_PATH, include_dust=False ):
    """
    Estimate the transaction fee of a register.
    Optionally include the dust fees as well.
    Return the number of satoshis on success
    Return None on error
    """

    owner_addr = virtualchain.get_privkey_address(owner_privkey_info)
    payment_addr = virtualchain.get_privkey_address(payment_privkey_info)

    utxo_client = build_utxo_client(utxo_client, address=payment_addr, utxos=payment_utxos)

    try:
        payment_utxos = tx_get_unspents(payment_addr, utxo_client)
    except Exception as e:
        if BLOCKSTACK_DEBUG:
            log.exception(e)

        log.error("Failed to get inputs for {}".format(payment_addr))
        return None

    signed_tx = None
    try:
        try:
            unsigned_tx, n_inputs = make_cheapest_name_registration(
                name, payment_addr, owner_addr, utxo_client,
                payment_utxos, return_n_funded_inputs = True)
            assert unsigned_tx

            pad_len = n_inputs * tx_estimate_signature_len_bytes(payment_privkey_info)
            signed_tx = unsigned_tx + ("00" * pad_len)

            assert signed_tx is not None

        except AssertionError as e:
            # no UTXOs for this owner address.  Try again and add padding for one
            unsigned_tx = register_tx( name, payment_addr, owner_addr, utxo_client, subsidize=True, safety=False )
            assert unsigned_tx

            pad_len = estimate_input_length(payment_privkey_info)
            signed_tx = unsigned_tx + "00" * pad_len

    except ValueError as ve:
        if BLOCKSTACK_TEST:
            log.exception(ve)

        log.error("Failed to create register transaction (ValueError)")
        return None

    except Exception as e:
        log.exception(e)
        return None 

    tx_fee = (len(signed_tx) * tx_fee_per_byte) / 2

    log.debug("register tx %s bytes, %s satoshis txfee" % (len(signed_tx)/2, int(tx_fee)))
    log.debug("signed subsidized tx: {}".format(signed_tx))

    if include_dust:
        dust_fee = estimate_dust_fee( signed_tx, fees_registration )
        assert dust_fee is not None
        log.debug("Additional register dust fee: %s" % dust_fee)
        tx_fee += dust_fee

    return tx_fee

def estimate_renewal_tx_fee( name, renewal_fee, payment_privkey_info, owner_privkey_info, tx_fee_per_byte, utxo_client, 
                             owner_utxos=None, payment_utxos=None, config_path=CONFIG_PATH, include_dust=False ):
    """
    Estimate the transaction fee of a renewal.
    Optionally include the dust fees as well.
    Return the number of satoshis on success
    Return None on error
    """

    payment_address = virtualchain.get_privkey_address( payment_privkey_info )
    owner_address = virtualchain.get_privkey_address( owner_privkey_info )

    utxo_client = build_utxo_client(utxo_client, address=owner_address, utxos=owner_utxos)
    utxo_client = build_utxo_client(utxo_client, address=payment_address, utxos=payment_utxos)

    try:
        payment_utxos = tx_get_unspents(payment_address, utxo_client)
        owner_utxos = tx_get_unspents(owner_address, utxo_client)
    except Exception as e:
        if BLOCKSTACK_DEBUG:
            log.exception(e)

        log.error("Failed to get inputs for {}".format(owner_address))
        return None

    signed_subsidized_tx = None

    try:
        try:
            # unsigned_tx = register_tx( name, owner_address, owner_address, utxo_client, renewal_fee=renewal_fee )
            unsigned_tx = make_cheapest_name_renewal(name, owner_address, renewal_fee, utxo_client, payment_address, payment_utxos)
            assert unsigned_tx

            signed_subsidized_tx = get_estimated_signed_subsidized(unsigned_tx, fees_registration, 21 * 10**14,
                                                                   payment_privkey_info, utxo_client,
                                                                   owner_privkey_info, tx_fee_per_byte)
            assert signed_subsidized_tx

        except AssertionError as ae:
            # no UTXOs for this owner address.  Try again and add padding for one
            unsigned_tx = register_tx( name, owner_address, owner_address, utxo_client, renewal_fee=renewal_fee, subsidize=True, safety=False )
            assert unsigned_tx

            pad_len = estimate_input_length(payment_privkey_info) + estimate_input_length(owner_privkey_info)
            signed_subsidized_tx = unsigned_tx + "00" * pad_len

    except ValueError as ve:
        if BLOCKSTACK_TEST:
            log.exception(ve)
        
        log.error("Unable to create renewal transaction")
        return None

    except Exception as e:
        log.exception(e)
        return None

    tx_fee = (len(signed_subsidized_tx) * tx_fee_per_byte) / 2

    log.debug("renewal tx %s bytes, %s satoshis txfee" % (len(signed_subsidized_tx)/2, int(tx_fee)))
    log.debug("signed subsidized tx: {}".format(signed_subsidized_tx))
    if include_dust:
        dust_fee = estimate_dust_fee( unsigned_tx, fees_registration )   # must be unsigned_tx, without subsidy
        assert dust_fee is not None
        log.debug("Additional renewal dust fee: %s" % dust_fee)
        tx_fee += dust_fee

    return tx_fee


def estimate_update_tx_fee( name, payment_privkey_info, owner_privkey_info, tx_fee_per_byte, utxo_client,
                            owner_utxos=None, payment_utxos=None, config_path=CONFIG_PATH, include_dust=False ):
    """
    Estimate the transaction fee of an update.
    Optionally include the dust fees as well.
    Return the number of satoshis on success
    Return None on error
    """

    owner_address = virtualchain.get_privkey_address( owner_privkey_info )
    payment_address = virtualchain.get_privkey_address( payment_privkey_info )

    fake_consensus_hash = 'd4049672223f42aac2855d2fbf2f38f0'
    fake_zonefile_hash = '20b512149140494c0f7d565023973226908f6940'

    signed_subsidized_tx = None

    utxo_client = build_utxo_client(utxo_client, address=owner_address, utxos=owner_utxos)
    utxo_client = build_utxo_client(utxo_client, address=payment_address, utxos=payment_utxos)

    try:
        payment_utxos = tx_get_unspents(payment_address, utxo_client)
    except Exception as e:
        if BLOCKSTACK_DEBUG:
            log.exception(e)

        log.error("Failed to get inputs for {}".format(payment_address))
        return None

    signed_subsidized_tx = None

    try:
        unsigned_tx = None
        try:
            unsigned_tx = make_cheapest_name_update(name, fake_zonefile_hash, fake_consensus_hash, owner_address, utxo_client, payment_address, payment_utxos )
            assert unsigned_tx
            
            signed_subsidized_tx = get_estimated_signed_subsidized(
                unsigned_tx, fees_update, 21 * 10**14, payment_privkey_info, utxo_client, owner_privkey_info,
                tx_fee_per_byte)
            assert signed_subsidized_tx

        except AssertionError as ae:
            # no UTXOs for this owner address.  Try again and add padding for one
            unsigned_tx = update_tx( name, fake_zonefile_hash, fake_consensus_hash, owner_address, utxo_client, subsidize=True, safety=False )
            assert unsigned_tx

            pad_len = estimate_input_length(owner_privkey_info) + estimate_input_length(payment_privkey_info)
            signed_subsidized_tx = unsigned_tx + "00" * pad_len

    except ValueError as ve:
        if BLOCKSTACK_TEST:
            log.exception(ve)

        log.error("Insufficient funds:  Not enough inputs to make an update transaction.")
        return None

    except AssertionError as ae:
        if BLOCKSTACK_DEBUG:
            log.exception(ae)

        log.error("Unable to create update transaction")
        return None

    except Exception as e:
        if os.environ.get("BLOCKSTACK_TEST") == "1":
            log.exception(e)

        return None

    tx_fee = (len(signed_subsidized_tx) * tx_fee_per_byte) / 2

    log.debug("update tx %s bytes, %s satoshis txfee" % (len(signed_subsidized_tx)/2, int(tx_fee)))
    log.debug("signed subsidized tx: {}".format(signed_subsidized_tx))

    if include_dust:
        dust_fee = estimate_dust_fee( unsigned_tx, fees_update )    # must be unsigned tx, without subsidy
        assert dust_fee is not None
        log.debug("Additional update dust fee: %s" % dust_fee)
        tx_fee += dust_fee

    return tx_fee


def estimate_transfer_tx_fee( name, payment_privkey_info, owner_privkey_info, tx_fee_per_byte, utxo_client,
                              owner_utxos=None, payment_utxos=None, config_path=CONFIG_PATH, include_dust=False ):
    """
    Estimate the transaction fee of a transfer.
    Optionally include the dust fees as well.
    Return the number of satoshis on success
    Return None on error
    """

    owner_address = virtualchain.get_privkey_address(owner_privkey_info)
    payment_address = virtualchain.get_privkey_address(payment_privkey_info)

    fake_recipient_address = virtualchain.address_reencode('1LL4X7wNUBCWoDhfVLA2cHE7xk1ZJMT98Q')
    fake_consensus_hash = 'd4049672223f42aac2855d2fbf2f38f0'

    utxo_client = build_utxo_client(utxo_client, address=owner_address, utxos=owner_utxos)
    utxo_client = build_utxo_client(utxo_client, address=payment_address, utxos=payment_utxos)

    try:
        payment_utxos = tx_get_unspents(payment_address, utxo_client)
    except Exception as e:
        if BLOCKSTACK_DEBUG:
            log.exception(e)

        log.error("Failed to get inputs for {}".format(payment_address))
        return None

    unsigned_tx = None
    signed_subsidized_tx = None

    try:
        try:
            # unsigned_tx = transfer_tx( name, fake_recipient_address, True, fake_consensus_hash, owner_address, utxo_client, subsidize=True )
            unsigned_tx = make_cheapest_name_transfer(name, fake_recipient_address, True, fake_consensus_hash, owner_address, utxo_client, payment_address, payment_utxos )
            assert unsigned_tx

            signed_subsidized_tx = get_estimated_signed_subsidized(
                unsigned_tx, fees_transfer, 21 * 10**14, payment_privkey_info, utxo_client, owner_privkey_info,
                tx_fee_per_byte)

            assert signed_subsidized_tx

        except AssertionError as ae:
            # no UTXOs for this owner address.  Try again and add padding for one
            unsigned_tx = transfer_tx( name, fake_recipient_address, True, fake_consensus_hash, owner_address, utxo_client, subsidize=True, safety=False )
            assert unsigned_tx

            pad_len = estimate_input_length(owner_privkey_info) + estimate_input_length(payment_privkey_info)
            signed_subsidized_tx = unsigned_tx + "00" * pad_len

    except ValueError, ve:
        if os.environ.get("BLOCKSTACK_TEST") == "1":
            log.exception(ve)

        log.error("Insufficient funds:  Not enough inputs to make a transfer transaction.")
        return None

    except AssertionError as ae:
        if BLOCKSTACK_DEBUG:
            log.exception(ae)

        log.error("Unable to make transfer transaction")
        return None

    except Exception as e:
        if os.environ.get("BLOCKSTACK_TEST") == "1":
            log.exception(e)

        return None

    tx_fee = (len(signed_subsidized_tx) * tx_fee_per_byte) / 2
    log.debug("transfer tx %s bytes, %s satoshis txfee" % (len(signed_subsidized_tx)/2, int(tx_fee)))
    log.debug("signed subsidized tx: {}".format(signed_subsidized_tx))

    if include_dust:
        dust_fee = estimate_dust_fee( unsigned_tx, fees_transfer )  # must be unsigned tx, without subsidy
        assert dust_fee is not None
        log.debug("Additional transfer dust fee: %s" % dust_fee)
        tx_fee += dust_fee

    return tx_fee


def estimate_revoke_tx_fee( name, payment_privkey_info, owner_privkey_info, tx_fee_per_byte, utxo_client, 
                            owner_utxos=None, payment_utxos=None, config_path=CONFIG_PATH, include_dust=False ):
    """
    Estimate the transaction fee of a revoke.
    Optionally include the dust fees as well.
    Return the number of satoshis on success
    Return None on error
    """

    owner_address = virtualchain.get_privkey_address(owner_privkey_info)
    payment_address = virtualchain.get_privkey_address(payment_privkey_info)

    unsigned_tx = None
    signed_subsidized_tx = None

    utxo_client = build_utxo_client(utxo_client, address=owner_address, utxos=owner_utxos)
    utxo_client = build_utxo_client(utxo_client, address=payment_address, utxos=payment_utxos)

    try:
        payment_utxos = tx_get_unspents(payment_address, utxo_client)
    except Exception as e:
        if BLOCKSTACK_DEBUG:
            log.exception(e)

        log.error("Failed to get inputs for {}".format(payment_address))
        return None

    unsigned_tx = None
    signed_subsidized_tx = None

    try:
        try:
            # unsigned_tx = revoke_tx( name, owner_address, utxo_client, subsidize=True )
            unsigned_tx = make_cheapest_name_revoke(name, owner_address, utxo_client, payment_address, payment_utxos)
            assert unsigned_tx

            signed_subsidized_tx = get_estimated_signed_subsidized(
                unsigned_tx, fees_revoke, 21 * 10**14, payment_privkey_info, utxo_client, owner_privkey_info,
                tx_fee_per_byte)
            assert signed_subsidized_tx

        except AssertionError as ae:
            # no UTXOs for this owner address.  Try again and add padding for one
            unsigned_tx = revoke_tx( name, owner_address, utxo_client, subsidize=True, safety=False )
            assert unsigned_tx

            pad_len = estimate_input_length(owner_privkey_info) + estimate_input_length(payment_privkey_info)
            signed_subsidized_tx = unsigned_tx + '00' * pad_len

    except ValueError, ve:
        if os.environ.get("BLOCKSTACK_TEST") == "1":
            log.exception(ve)

        log.error("Insufficient funds:  Not enough inputs to make a revoke transaction.")
        return None

    except AssertionError as ae:
        if BLOCKSTACK_DEBUG:
            log.exception(ae)

        log.error("Unable to make revoke transaction")
        return None

    except Exception as e:
        if os.environ.get("BLOCKSTACK_TEST") == "1":
            log.exception(e)

        return None

    tx_fee = (len(signed_subsidized_tx) * tx_fee_per_byte) / 2

    log.debug("revoke tx %s bytes, %s satoshis txfee" % (len(signed_subsidized_tx)/2, int(tx_fee)))
    log.debug("signed subsidized tx: {}".format(signed_subsidized_tx))

    if include_dust:
        dust_fee = estimate_dust_fee( unsigned_tx, fees_revoke )    # must be unsigned tx, without subsidy
        assert dust_fee is not None
        log.debug("Additional revoke dust fee: %s" % dust_fee)
        tx_fee += dust_fee

    return tx_fee


def estimate_name_import_tx_fee( fqu, reveal_privkey_info, recipient_address, tx_fee_per_byte, utxo_client, 
                                 importer_utxos=None, config_path=CONFIG_PATH, include_dust=False ):
    """
    Estimate the transaction fee of a name import.
    Return the number of satoshis on success
    Return None on error
    """

    reveal_addr = virtualchain.get_privkey_address(reveal_privkey_info)

    utxo_client = build_utxo_client(utxo_client, address=reveal_addr, utxos=importer_utxos)

    fake_zonefile_hash = '20b512149140494c0f7d565023973226908f6940'

    try:
        importer_utxos = tx_get_unspents(reveal_addr, utxo_client)
    except Exception as e:
        if BLOCKSTACK_DEBUG:
            log.exception(e)

        log.error("Failed to get inputs for {}".format(reveal_addr))
        return None

    signed_tx = None
    unsigned_tx = None

    try:
        try:
            # unsigned_tx = name_import_tx( fqu, recipient_address, fake_zonefile_hash, reveal_addr, utxo_client )
            unsigned_tx = make_cheapest_name_import( fqu, recipient_address, fake_zonefile_hash, reveal_addr, utxo_client, importer_utxos )
            assert unsigned_tx
        
            signed_tx = sign_tx( unsigned_tx, reveal_privkey_info )
            assert signed_tx

        except AssertionError, ae:
            unsigned_tx = name_import_tx( fqu, recipient_address, fake_zonefile_hash, reveal_addr, utxo_client, safety=False )
            assert unsigned_tx
            
            # fake owner UTXO
            pad_len = estimate_input_length(reveal_addr)
            signed_tx = unsigned_tx + "00" * pad_len

    except ValueError, ve:
        if os.environ.get("BLOCKSTACK_TEST") == "1":
            log.exception(ve)

        log.error("Insufficient funds:  Not enough inputs to make an import transaction")
        return None

    tx_fee = (len(signed_tx) * tx_fee_per_byte) / 2

    log.debug("name import tx %s bytes, %s satoshis txfee" % (len(signed_tx)/2, int(tx_fee)))
    log.debug("signed subsidized tx: {}".format(signed_tx))

    if include_dust:
        dust_fee = estimate_dust_fee( signed_tx, fees_name_import )
        assert dust_fee is not None
        log.debug("Additional name import dust fee: %s" % dust_fee)
        tx_fee += dust_fee

    return tx_fee


def estimate_namespace_preorder_tx_fee( namespace_id, cost, payment_privkey_info, tx_fee_per_byte, utxo_client, 
                                        payment_utxos=None, config_path=CONFIG_PATH, include_dust=False ):
    """
    Estimate the transaction fee of a namespace preorder
    Return the number of satoshis on success
    Return None on error
    """

    payment_address = virtualchain.get_privkey_address(payment_privkey_info)

    utxo_client = build_utxo_client(utxo_client, address=payment_address, utxos=payment_utxos)

    fake_reveal_address = virtualchain.address_reencode('1LL4X7wNUBCWoDhfVLA2cHE7xk1ZJMT98Q')
    fake_consensus_hash = 'd4049672223f42aac2855d2fbf2f38f0'

    try:
        payment_utxos = tx_get_unspents(payment_address, utxo_client)
    except Exception as e:
        if BLOCKSTACK_DEBUG:
            log.exception(e)

        log.error("Failed to get inputs for {}".format(payment_address))
        return None

    signed_tx = None
    unsigned_tx = None

    try:
        try:
            unsigned_tx = make_cheapest_namespace_preorder( namespace_id, payment_address, fake_reveal_address, cost, fake_consensus_hash, utxo_client, payment_utxos )
            assert unsigned_tx

            signed_tx = sign_tx( unsigned_tx, payment_privkey_info )
            assert signed_tx

        except AssertionError as ae:
            log.warning("Insufficient funds in {} for NAMESPACE_PREORDER; estimating instead".format(payment_address))
            unsigned_tx = namespace_preorder_tx( namespace_id, fake_reveal_address, cost, fake_consensus_hash, payment_address, utxo_client, safety=False )
            assert unsigned_tx
            
            # fake payer input
            pad_len = estimate_input_length(payment_address)
            signed_tx += unsigned_tx + "00" * pad_len

    except ValueError, ve:
        if os.environ.get("BLOCKSTACK_TEST") == "1":
            log.exception(ve)

        log.error("Insufficient funds:  Not enough inputs to make a namespace-preorder transaction.")
        return None

    tx_fee = (len(signed_tx) * tx_fee_per_byte) / 2
    
    log.debug("namespace preorder tx %s bytes, %s satoshis" % (len(signed_tx)/2, int(tx_fee)))
    log.debug("signed (fake) tx: {}".format(signed_tx))

    dust_fee = 0
    if include_dust:
        dust_fee = estimate_dust_fee( signed_tx, fees_namespace_preorder )
        assert dust_fee is not None
        log.debug("Additional namespace preorder dust fee: %s" % dust_fee)
        tx_fee += dust_fee

    return tx_fee


def estimate_namespace_reveal_tx_fee( namespace_id, payment_privkey_info, tx_fee_per_byte, utxo_client, 
                                      payment_utxos=None, config_path=CONFIG_PATH, include_dust=False ):
    """
    Estimate the transaction fee of a namespace reveal
    Return the number of satoshis on success
    Return None on error
    """

    payment_address = virtualchain.get_privkey_address(payment_privkey_info)

    utxo_client = build_utxo_client(utxo_client, address=payment_address, utxos=payment_utxos)

    fake_reveal_address = virtualchain.address_reencode('1LL4X7wNUBCWoDhfVLA2cHE7xk1ZJMT98Q')

    try:
        payment_utxos = tx_get_unspents(payment_address, utxo_client)
    except Exception as e:
        if BLOCKSTACK_DEBUG:
            log.exception(e)

        log.error("Failed to get inputs for {}".format(payment_address))
        return None

    unsigned_tx = None
    signed_tx = None

    try:
        try:
            # unsigned_tx = namespace_reveal_tx( namespace_id, fake_reveal_address, 1, 2, 3, [4,5,6,7,8,9,10,11,12,13,14,15,0,1,2,3], 4, 5, payment_address, utxo_client )
            unsigned_tx = make_cheapest_namespace_reveal( namespace_id, fake_reveal_address, 1, 2, 3, [4,5,6,7,8,9,10,11,12,13,14,15,0,1,2,3], 4, 5, payment_address, utxo_client, payment_utxos)
            assert unsigned_tx

            signed_tx = sign_tx(unsigned_tx, payment_privkey_info)
            assert signed_tx

        except AssertionError as ae:
            unsigned_tx = namespace_reveal_tx( namespace_id, fake_reveal_address, 1, 2, 3, [4,5,6,7,8,9,10,11,12,13,14,15,0,1,2,3], 4, 5, payment_address, utxo_client, safety=False )
            assert unsigned_tx

            # fake payer input
            pad_len = estimate_input_length(payment_address)
            signed_tx = unsigned_tx + "00" * pad_len

    except ValueError, ve:
        if os.environ.get("BLOCKSTACK_TEST") == "1":
            log.exception(ve)

        log.error("Insufficient funds:  Not enough inputs to make a namespace-reveal transaction.")
        return None

    tx_fee = (len(signed_tx) * tx_fee_per_byte) / 2

    log.debug("namespace reveal tx %s bytes, %s satoshis txfee" % (len(signed_tx)/2, int(tx_fee)))
    log.debug("signed (fake) tx: {}".format(signed_tx))

    if include_dust:
        dust_fee = estimate_dust_fee( signed_tx, fees_namespace_reveal )
        assert dust_fee is not None
        log.debug("Additional namespace reveal dust fee: %s" % dust_fee)
        tx_fee += dust_fee

    return tx_fee


def estimate_namespace_ready_tx_fee( namespace_id, reveal_privkey_info, tx_fee_per_byte, utxo_client, 
                                     revealer_utxos=None, config_path=CONFIG_PATH, include_dust=False ):
    """
    Estimate the transaction fee of a namespace ready
    Return the number of satoshis on success
    Return None on error

    TODO: no dust estimation available for namespace ready
    """

    reveal_addr = virtualchain.get_privkey_address(reveal_privkey_info)

    utxo_client = build_utxo_client(utxo_client, address=reveal_addr, utxos=revealer_utxos)

    try:
        payment_utxos = tx_get_unspents(reveal_addr, utxo_client)
    except Exception as e:
        if BLOCKSTACK_DEBUG:
            log.exception(e)

        log.error("Failed to get inputs for {}".format(reveal_addr))
        return None

    try:
        try:
            # unsigned_tx = namespace_ready_tx( namespace_id, reveal_addr, utxo_client )
            unsigned_tx = make_cheapest_namespace_ready(namespace_id, reveal_addr, utxo_client, payment_utxos)
            assert unsigned_tx

            signed_tx = sign_tx(unsigned_tx, reveal_privkey_info)
            assert signed_tx

        except AssertionError as ae:
            unsigned_tx = namespace_ready_tx( namespace_id, reveal_addr, utxo_client, safety=False)
            assert unsigned_tx

            # fake payer input
            pad_len = estimate_input_length(reveal_addr)
            signed_tx = unsigned_tx + "00" * pad_len

    except ValueError, ve:
        if os.environ.get("BLOCKSTACK_TEST") == "1":
            log.exception(ve)

        log.error("Insufficient funds:  Not enough inputs to make a namespace-ready transaction.")
        return None
    
    tx_fee = (len(signed_tx) * tx_fee_per_byte) / 2

    log.debug("namespace ready tx %s bytes, %s satoshis txfee" % (len(signed_tx)/2, int(tx_fee)))
    log.debug("signed (fake) tx: {}".format(signed_tx))

    dust_fee = 0
    if include_dust:
        dust_fee = estimate_dust_fee( signed_tx, fees_namespace_ready )
        assert dust_fee is not None
        log.debug("Additional namespace ready dust fee: %s" % dust_fee)
        tx_fee += dust_fee

    return tx_fee


def estimate_announce_tx_fee( sender_privkey_info, tx_fee_per_byte, utxo_client, config_path=CONFIG_PATH, include_dust=False ):
    """
    Estimate the transaction fee of an announcement tx
    Return the number of satoshis on success
    Return None on error
    """

    sender_address = virtualchain.get_privkey_address(sender_privkey_info)
    fake_announce_hash = '20b512149140494c0f7d565023973226908f6940'

    try:
        payment_utxos = tx_get_unspents(sender_address, utxo_client)
    except Exception as e:
        if BLOCKSTACK_DEBUG:
            log.exception(e)

        log.error("Failed to get inputs for {}".format(sender_address))
        return None

    signed_tx = None
    unsigned_tx = None

    try:
        try:
            # unsigned_tx = announce_tx( fake_announce_hash, sender_address, utxo_client )
            unsigned_tx = make_cheapest_announce(fake_announce_hash, sender_address, utxo_client, payment_utxos)
            assert unsigned_tx

            signed_tx = sign_tx(unsigned_tx, sender_privkey_info)
            assert signed_tx

        except AssertionError as ae:
            unsigned_tx = announce_tx( fake_announce_hash, sender_address, utxo_client, safety=False)
            assert unsigned_tx

            # fake payer input
            pad_len = estimate_input_length(sender_privkey_info)
            signed_tx = unsigned_tx + "00" * pad_len

    except ValueError, ve:
        if os.environ.get("BLOCKSTACK_TEST") == "1":
            log.exception(ve)

        log.error("Insufficient funds:  Not enough inputs to make an announce transaction.")
        return None

    tx_fee = (len(signed_tx) * tx_fee_per_byte) / 2

    log.debug("announce tx %s bytes, %s satoshis" % (len(signed_tx)/2, int(tx_fee)))
    log.debug("signed (fake) tx: {}".format(signed_tx))

    if include_dust:
        dust_fee = estimate_dust_fee( signed_tx, fees_announce )
        assert dust_fee is not None
        log.debug("Additional announce dust fee: %s" % dust_fee)
        tx_fee += dust_fee

    return tx_fee


def get_consensus_hash( proxy, config_path=CONFIG_PATH ):
    """
    Get the current consensus hash from the server.
    Also verify that the server has processed sufficiently
    many blocks (compared to what bitcoind tells us).
    Return {'status': True, 'consensus_hash': ...} on success
    Return {'error': ...} on failure
    """

    delay = 1.0
    while True:
        blockstack_info = blockstack_getinfo( proxy=proxy )
        if 'error' in blockstack_info:
            log.error("Blockstack server did not return consensus hash: {}".format(blockstack_info['error']))
            time.sleep(delay)
            delay = 2 * delay + random.randint(0, delay)
            continue

        # up-to-date?
        last_block_processed = None
        last_block_seen = None
        try:
            last_block_processed = int(blockstack_info['last_block_processed'])
            last_block_seen = int(blockstack_info['last_block_seen'])
            consensus_hash = blockstack_info['consensus']
        except Exception, e:
            log.exception(e)
            log.error("Invalid consensus hash from server")
            time.sleep(delay)
            delay = 2 * delay + random.randint(0, delay)
            continue

        # valid?
        height = get_block_height( config_path=config_path )
        if height is None:
            log.error("Failed to get blockchain height")
            delay = 2 * delay + random.randint(0, delay)
            continue

        if height > last_block_processed + 20 or (last_block_seen is not None and last_block_seen > last_block_processed + 20):
            # server is lagging
            log.error("Server is lagging behind: bitcoind height is %s, server is %s" % (height, last_block_processed))
            delay = 2 * delay + random.randint(0, delay)

        # success
        return {'status': True, 'consensus_hash': consensus_hash}


def address_privkey_match( address, privkey_params ):
    """
    Does an address correspond to the private key information?
    i.e. singlesig --> p2pkh address
    i.e. multisig --> p2sh address
    """
    if privkey_params == (1,1) and keylib.b58check.b58check_version_byte( str(address) ) != virtualchain.version_byte:
        # invalid address, given parameters
        log.error("Address %s does not correspond to a single private key" % address)
        return False

    elif (privkey_params[0] > 1 or privkey_params[1] > 1) and keylib.b58check.b58check_version_byte( str(address) ) != virtualchain.multisig_version_byte:
        # invalid address
        log.error("Address %s does not correspond to multisig private keys")
        return False

    return True


def build_utxo_client( utxo_client, utxos=None, address=None ):
    """
    Build a UTXO client.
    This can be called multiple times with different addresses and UTXO lists.

    Return the UTXO client instance on success.
    Return None on error
    """
    if not isinstance(utxo_client, UTXOWrapper):
        utxo_client = UTXOWrapper(utxo_client)

    # append to this client
    if utxos is not None and address is not None:
        utxo_client.add_unspents( address, utxos )

    return utxo_client


def do_blockchain_tx( unsigned_tx, privkey_info=None, config_path=CONFIG_PATH, tx_broadcaster=None, dry_run=BLOCKSTACK_DRY_RUN ):
    """
    Sign and/or broadcast a subsidized transaction.
    If dry_run is True, then don't actually send the transaction (and don't bother signing it if no key is given).

    Return {'status': True, 'transaction_hash': ...} on successful signing and broadcasting
    Return {'status': True, 'tx': ...} otherwise.  'tx' will be signed if privkey_info is given.

    Return {'error': ...} on failure
    """

    assert privkey_info or dry_run, "Missing payment key"

    try:
        if dry_run:
            if privkey_info is not None:
                resp = sign_tx( unsigned_tx, privkey_info )
            else:
                resp = unsigned_tx

            if resp is None:
                resp = {'error': 'Failed to generate signed register tx'}
            else:
                resp = {'status': True, 'tx': resp}

        else:
            resp = sign_and_broadcast_tx( unsigned_tx, privkey_info, config_path=config_path, tx_broadcaster=tx_broadcaster )

        return resp

    except Exception, e:
        if BLOCKSTACK_DEBUG:
            log.exception(e)

        return {'error': 'Failed to sign and broadcast transaction'}


def do_preorder( fqu, payment_privkey_info, owner_privkey_info, cost_satoshis, utxo_client, tx_broadcaster, tx_fee=None,
                 config_path=CONFIG_PATH, proxy=None, consensus_hash=None, dry_run=BLOCKSTACK_DRY_RUN, safety_checks=True ):
    """
    Preorder a name.

    Either payment_privkey_info or payment_address is necessary.
    Either payment_utxos or utxo_client is necessary.

    If payment_privkey_info is not given, then dry_run must be true.  An unsigned tx will be returned.

    Return {'status': True, 'transaction_hash': ...} on success (for dry_run = False)
    Return {'status': True, 'tx': ...} on success (for dry_run = True)
    Return {'error': ...} on failure
    """

    if proxy is None:
        proxy = get_default_proxy()

    if dry_run:
        assert tx_fee, "invalid argument: tx_fee is required on dry-run"
        assert cost_satoshis, 'invalid argument: cost_satoshis is required on dry-run'
        safety_checks = False

    fqu = str(fqu)

    # wrap UTXO client so we remember UTXOs 
    utxo_client = build_utxo_client(utxo_client)

    owner_address = virtualchain.get_privkey_address( owner_privkey_info )
    payment_address = virtualchain.get_privkey_address( payment_privkey_info )
    
    min_confirmations = utxo_client.min_confirmations

    if not dry_run and (safety_checks or (cost_satoshis is None or tx_fee is None)):
        tx_fee = 0
        # find tx fee, and do sanity checks
        res = check_preorder(fqu, cost_satoshis, owner_privkey_info, payment_privkey_info, config_path=config_path, proxy=proxy, min_payment_confs=min_confirmations)
        if 'error' in res and safety_checks:
            log.error("Failed to check preorder: {}".format(res['error']))
            return res

        tx_fee = res.get('tx_fee')

        if cost_satoshis is None:
            cost_satoshis = res['name_price']
       
    assert tx_fee, 'Missing tx fee'
    assert cost_satoshis, "Missing name cost"

    if consensus_hash is None:
        consensus_hash_res = get_consensus_hash( proxy, config_path=config_path )
        if 'error' in consensus_hash_res:
            return {'error': 'Failed to get consensus hash: %s' % consensus_hash_res['error']}

        consensus_hash = consensus_hash_res['consensus_hash']
    else:
        log.warn("Using user-supplied consensus hash %s" % consensus_hash)

    # get payment inputs
    try:
        payment_utxos = tx_get_unspents(payment_address, utxo_client)
        log.debug("Payment address {} has {} UTXOs".format(payment_address, len(payment_utxos)))
    except Exception as e:
        if BLOCKSTACK_DEBUG:
            log.exception(e)

        log.error("Failed to get inputs for {}".format(payment_address))
        return {'error': 'Failed to get payment inputs'}

    utxo_client = build_utxo_client( utxo_client, address=payment_address, utxos=payment_utxos )
    assert utxo_client, "Unable to build UTXO client"

    log.debug("Preordering (%s, %s, %s), for %s, tx_fee = %s" % (fqu, payment_address, owner_address, cost_satoshis, tx_fee))

    try:
        unsigned_tx = make_cheapest_name_preorder(fqu, payment_address, owner_address, cost_satoshis, consensus_hash, utxo_client, payment_utxos, tx_fee=tx_fee)
        assert unsigned_tx
    except (AssertionError, ValueError) as ve:
        if BLOCKSTACK_DEBUG:
            log.exception(ve)
            
        log.error("Failed to create preorder TX")
        return {'error': 'Insufficient funds'}

    resp = do_blockchain_tx( unsigned_tx, privkey_info=payment_privkey_info, tx_broadcaster=tx_broadcaster, config_path=config_path, dry_run=dry_run )
    return resp


def do_register( fqu, payment_privkey_info, owner_privkey_info, utxo_client, tx_broadcaster, tx_fee=None, 
                 config_path=CONFIG_PATH, proxy=None, dry_run=BLOCKSTACK_DRY_RUN, safety_checks=True,
                 force_register = False ):

    """
    Register a name

    payment_privkey_info or payment_address is required.
    utxo_client or payment_utxos is required.
    force_register still performs SOME safety checks (payment)

    Return {'status': True, 'transaction_hash': ...} on success
    Return {'status': True, 'tx': ...} if no private key is given, or dry_run is True.
    Return {'error': ...} on failure
    """
    if proxy is None:
        proxy = get_default_proxy()

    fqu = str(fqu)
    resp = {}

    if dry_run:
        assert tx_fee, "Missing tx fee on dry-run"
        safety_checks = False

    # wrap UTXO client so we remember UTXOs 
    utxo_client = build_utxo_client(utxo_client)

    payment_address = virtualchain.get_privkey_address( payment_privkey_info )
    owner_address = virtualchain.get_privkey_address( owner_privkey_info )
    
    min_confirmations = utxo_client.min_confirmations

    if not dry_run and (safety_checks or tx_fee is None):
        tx_fee = 0
        # find tx fee, and do sanity checks
        res = check_register(fqu, owner_privkey_info, payment_privkey_info, 
                             config_path=config_path, proxy=proxy, min_payment_confs=min_confirmations,
                             force_it = force_register)
        if 'error' in res and safety_checks:
            log.error("Failed to check register: {}".format(res['error']))
            
            return res

        tx_fee = res['tx_fee']

    assert tx_fee, "Missing tx fee"

    # get payment inputs
    try:
        payment_utxos = tx_get_unspents(payment_address, utxo_client)
        log.debug("Payment address {} has {} UTXOs".format(payment_address, len(payment_utxos)))
    except Exception as e:
        if BLOCKSTACK_DEBUG:
            log.exception(e)

        log.error("Failed to get inputs for {}".format(payment_address))
        return {'error': 'Failed to get payment inputs'}

    utxo_client = build_utxo_client( utxo_client, address=payment_address, utxos=payment_utxos )
    assert utxo_client, "Unable to build UTXO client"

    log.debug("Registering (%s, %s, %s), tx_fee = %s" % (fqu, payment_address, owner_address, tx_fee))

    # make tx
    try:
        # unsigned_tx = register_tx( fqu, payment_address, owner_address, utxo_client, tx_fee=tx_fee )
        unsigned_tx = make_cheapest_name_registration(fqu, payment_address, owner_address, utxo_client, payment_utxos, tx_fee=tx_fee)
        assert unsigned_tx
    except (AssertionError, ValueError) as ve:
        if BLOCKSTACK_TEST:
            log.exception(ve)

        log.error("Failed to create register TX")
        return {'error': 'Insufficient funds'}

    resp = do_blockchain_tx( unsigned_tx, privkey_info=payment_privkey_info, tx_broadcaster=tx_broadcaster, config_path=config_path, dry_run=dry_run )
    return resp


def do_update( fqu, zonefile_hash, owner_privkey_info, payment_privkey_info, utxo_client, tx_broadcaster,
               tx_fee_per_byte=None, config_path=CONFIG_PATH, proxy=None, consensus_hash=None,
               dry_run=BLOCKSTACK_DRY_RUN, safety_checks=True, force_update = False ):
    """
    Put a new zonefile hash for a name.

    utxo_client must be given, or UTXO lists for both owner and payment private keys must be given.
    If private key(s) are missing, then dry_run must be True.
    force_update skips only some safety checks (but still checks payment)

    Return {'status': True, 'transaction_hash': ..., 'value_hash': ...} on success (if dry_run is False)
    return {'status': True, 'tx': ..., 'value_hash': ...} on success (if dry_run is True)
    Return {'error': ...} on failure
    """

    if proxy is None:
        proxy = get_default_proxy()

    if dry_run:
        assert tx_fee_per_byte, 'dry run needs tx fee'
        safety_checks = False

    fqu = str(fqu)

    # wrap UTXO client so we remember UTXOs
    utxo_client = build_utxo_client(utxo_client)

    owner_address = virtualchain.get_privkey_address( owner_privkey_info )
    payment_address = virtualchain.get_privkey_address( payment_privkey_info )

    min_confirmations = utxo_client.min_confirmations

    if not dry_run and (safety_checks or tx_fee_per_byte is None):
        # find tx fee, and do sanity checks
        res = check_update(fqu, owner_privkey_info, payment_privkey_info,
                           config_path=config_path, proxy=proxy, min_payment_confs=min_confirmations,
                           force_it = force_update)
        if 'error' in res and safety_checks:
            log.error("Failed to check update: {}".format(res['error']))
            return res

        if tx_fee_per_byte is None:
            tx_fee_per_byte = res['tx_fee_per_byte']
        tx_fee = res['tx_fee']

        assert tx_fee_per_byte, "Missing tx fee per byte"
    else:
        tx_fee = 0

    # get consensus hash
    if consensus_hash is None:
        consensus_hash_res = get_consensus_hash( proxy, config_path=config_path )
        if 'error' in consensus_hash_res:
            log.error("Failed to get consensus hash")
            return {'error': 'Failed to get consensus hash: %s' % consensus_hash_res['error']}

        consensus_hash = consensus_hash_res['consensus_hash']

    else:
        log.warn("Using caller-supplied consensus hash '%s'" % consensus_hash)

    # get inputs
    try:
        payment_utxos = tx_get_unspents(payment_address, utxo_client)
        owner_utxos = tx_get_unspents(owner_address, utxo_client)
        log.debug("Payment address {} has {} UTXOs".format(payment_address, len(payment_utxos)))
        log.debug("Owner address {} has {} UTXOs".format(owner_address, len(owner_utxos)))
    except Exception as e:
        if BLOCKSTACK_DEBUG:
            log.exception(e)

        log.error("Failed to get inputs for {} and/or {}".format(payment_address, owner_address))
        return {'error': 'Failed to get payment and/or owner inputs'}

    # build up UTXO client with the UTXOs preloaded
    utxo_client = build_utxo_client( utxo_client, address=payment_address, utxos=payment_utxos )
    assert utxo_client, "Unable to build UTXO client"

    utxo_client = build_utxo_client( utxo_client, address=owner_address, utxos=owner_utxos )
    assert utxo_client, "Unable to build UTXO client"

    # make and fund tx
    unsigned_tx = None
    subsidized_tx = None
    try:
        # unsigned_tx = update_tx( fqu, zonefile_hash, consensus_hash, owner_address, utxo_client, subsidize=True )
        unsigned_tx = make_cheapest_name_update(fqu, zonefile_hash, consensus_hash, owner_address, utxo_client, payment_address, payment_utxos, subsidize=True )
        assert unsigned_tx

        subsidized_tx = tx_make_subsidizable( unsigned_tx, fees_update, 21 * (10**6) * (10**8),
                                              payment_privkey_info, utxo_client, tx_fee = tx_fee,
                                              add_dust_fee = False )
        assert subsidized_tx

    except (AssertionError, ValueError) as ve:
        if BLOCKSTACK_DEBUG:
            log.exception(ve)

        log.error("Failed to generate and subsidize update tx")
        return {'error': 'Failed to generate or subsidize tx'}

    # send tx
    resp = do_blockchain_tx( subsidized_tx, privkey_info=owner_privkey_info, tx_broadcaster=tx_broadcaster, config_path=config_path, dry_run=dry_run )
    if 'error' in resp:
        return resp

    resp['value_hash'] = zonefile_hash
    return resp


def do_transfer( fqu, transfer_address, keep_data, owner_privkey_info, payment_privkey_info, utxo_client, tx_broadcaster, tx_fee_per_byte=None,
                 config_path=CONFIG_PATH, proxy=None, consensus_hash=None, dry_run=BLOCKSTACK_DRY_RUN, safety_checks=True ):
    """
    Transfer a name to a new address
    Return {'status': True, 'transaction_hash': ...} on success
    Return {'error': ...} on failure
    """

    if proxy is None:
        proxy = get_default_proxy()

    if dry_run:
        assert tx_fee_per_byte is not None, 'Need tx fee for dry run'
        safety_checks = False

    # wrap UTXO client so we remember UTXOs 
    utxo_client = build_utxo_client(utxo_client)

    fqu = str(fqu)
    owner_address = virtualchain.get_privkey_address(owner_privkey_info)
    payment_address = virtualchain.get_privkey_address(payment_privkey_info)

    min_confirmations = utxo_client.min_confirmations

    if not dry_run and (safety_checks or tx_fee_per_byte is None):
        # find tx fee, and do sanity checks
        res = check_transfer(fqu, transfer_address, owner_privkey_info, payment_privkey_info, config_path=config_path, proxy=proxy, min_payment_confs=min_confirmations)
        if 'error' in res and safety_checks:
            log.error("Failed to check transfer: {}".format(res['error']))
            return res

        if tx_fee_per_byte is None:
            tx_fee_per_byte = res['tx_fee_per_byte']
        tx_fee = res['tx_fee']

        assert tx_fee_per_byte, "Missing tx fee"
    else:
        tx_fee = 0

    # get consensus hash
    if consensus_hash is None:
        consensus_hash_res = get_consensus_hash( proxy, config_path=config_path )
        if 'error' in consensus_hash_res:
            return {'error': 'Failed to get consensus hash: %s' % consensus_hash_res['error']}

        consensus_hash = consensus_hash_res['consensus_hash']

    else:
        log.warn("Using caller-supplied consensus hash '%s'" % consensus_hash)

    # get inputs
    try:
        payment_utxos = tx_get_unspents(payment_address, utxo_client)
        owner_utxos = tx_get_unspents(owner_address, utxo_client)
        log.debug("Payment address {} has {} UTXOs".format(payment_address, len(payment_utxos)))
        log.debug("Owner address {} has {} UTXOs".format(owner_address, len(owner_utxos)))
    except Exception as e:
        if BLOCKSTACK_DEBUG:
            log.exception(e)

        log.error("Failed to get inputs for {} and/or {}".format(payment_address, owner_address))
        return {'error': 'Failed to get payment and/or owner inputs'}

    # build up UTXO client with the UTXOs preloaded
    utxo_client = build_utxo_client( utxo_client, address=payment_address, utxos=payment_utxos )
    assert utxo_client, "Unable to build UTXO client"

    utxo_client = build_utxo_client( utxo_client, address=owner_address, utxos=owner_utxos )
    assert utxo_client, "Unable to build UTXO client"

    # make and fund transaction
    subsidized_tx = None
    try:
        # unsigned_tx = transfer_tx( fqu, transfer_address, keep_data, consensus_hash, owner_address, utxo_client, subsidize=True )
        unsigned_tx = make_cheapest_name_transfer( fqu, transfer_address, keep_data, consensus_hash, owner_address, utxo_client, payment_address, payment_utxos, subsidize=True )
        assert unsigned_tx 

        subsidized_tx = tx_make_subsidizable( unsigned_tx, fees_transfer, 21 * (10**6) * (10**8),
                                              payment_privkey_info, utxo_client, tx_fee = tx_fee,
                                              add_dust_fee = False )
        assert subsidized_tx is not None
    except (AssertionError, ValueError) as ve:
        if BLOCKSTACK_DEBUG:
            log.exception(ve)

        log.error("Failed to generate and subsidize transfer tx")
        return {'error': 'Failed to generate or subsidize tx'}

    log.debug("Transferring (%s, %s)" % (fqu, transfer_address))
    log.debug("<owner, payment> (%s, %s) tx_fee_per_byte = %s" % (owner_address, payment_address, tx_fee_per_byte))

    resp = do_blockchain_tx( subsidized_tx, privkey_info=owner_privkey_info, tx_broadcaster=tx_broadcaster, config_path=config_path, dry_run=dry_run )
    return resp


def do_renewal( fqu, owner_privkey_info, payment_privkey_info, renewal_fee, utxo_client, tx_broadcaster, tx_fee_per_byte=None, 
                config_path=CONFIG_PATH, proxy=None, dry_run=BLOCKSTACK_DRY_RUN, safety_checks=True ):
    """
    Renew a name
    Return {'status': True, 'transaction_hash': ...} on success
    Return {'error': ...} on failure
    """
    if proxy is None:
        proxy = get_default_proxy()

    if dry_run:
        assert tx_fee_per_byte, 'Need tx fee for dry run'
        assert renewal_fee, 'Need renewal fee for dry run'
        safety_checks = False

    # wrap UTXO client so we remember UTXOs 
    utxo_client = build_utxo_client(utxo_client)

    fqu = str(fqu)
    resp = {}
    owner_address = virtualchain.get_privkey_address( owner_privkey_info )
    payment_address = virtualchain.get_privkey_address( payment_privkey_info )

    min_confirmations = utxo_client.min_confirmations 

    if not dry_run and (safety_checks or (renewal_fee is None or tx_fee_per_byte is None)):
        # find tx fee, and do sanity checks
        res = check_renewal(fqu, renewal_fee, owner_privkey_info, payment_privkey_info, config_path=config_path, proxy=proxy, min_payment_confs=min_confirmations)
        if 'error' in res and safety_checks:
            log.error("Failed to check renewal: {}".format(res['error']))
            return res

        if tx_fee_per_byte is None:
            tx_fee_per_byte = res['tx_fee_per_byte']

        if renewal_fee is None:
            renewal_fee = res['name_price']
        tx_fee = res['tx_fee']

        assert tx_fee_per_byte, "Missing tx-per-byte fee"
        assert renewal_fee, "Missing renewal fee"
    else:
        tx_fee = 0

    # get inputs
    try:
        payment_utxos = tx_get_unspents(payment_address, utxo_client)
        owner_utxos = tx_get_unspents(owner_address, utxo_client)
        log.debug("Payment address {} has {} UTXOs".format(payment_address, len(payment_utxos)))
        log.debug("Owner address {} has {} UTXOs".format(owner_address, len(owner_utxos)))
    except Exception as e:
        if BLOCKSTACK_DEBUG:
            log.exception(e)

        log.error("Failed to get inputs for {} and/or {}".format(payment_address, owner_address))
        return {'error': 'Failed to get payment and/or owner inputs'}

    # build up UTXO client with the UTXOs preloaded
    utxo_client = build_utxo_client( utxo_client, address=payment_address, utxos=payment_utxos )
    assert utxo_client, "Unable to build UTXO client"

    utxo_client = build_utxo_client( utxo_client, address=owner_address, utxos=owner_utxos )
    assert utxo_client, "Unable to build UTXO client"

    log.debug("Renewing (%s, %s, %s), tx_fee_per_byte = %s, renewal_fee = %s" % (fqu, payment_address, owner_address, tx_fee_per_byte, renewal_fee))

    # now send it
    subsidized_tx = None
    try:
        # unsigned_tx = register_tx( fqu, owner_address, owner_address, utxo_client, renewal_fee=renewal_fee )
        unsigned_tx = make_cheapest_name_renewal(fqu, owner_address, renewal_fee, utxo_client, payment_address, payment_utxos, subsidize=True )
        assert unsigned_tx

        subsidized_tx = tx_make_subsidizable( unsigned_tx, fees_registration, 21 ** (10**6) * (10**8), 
                                              payment_privkey_info, utxo_client, tx_fee = tx_fee,
                                              add_dust_fee = False )
        assert subsidized_tx
    except (AssertionError, ValueError) as ve:
        if BLOCKSTACK_DEBUG:
            log.exception(ve)

        log.error("Failed to generate and subsidize renewal tx")
        return {'error': 'Failed to generate or subsidize tx'}

    resp = do_blockchain_tx( subsidized_tx, privkey_info=owner_privkey_info, tx_broadcaster=tx_broadcaster, config_path=config_path, dry_run=dry_run )
    return resp


def do_revoke( fqu, owner_privkey_info, payment_privkey_info, utxo_client, tx_broadcaster, config_path=CONFIG_PATH,
               tx_fee_per_byte=None, proxy=None, dry_run=BLOCKSTACK_DRY_RUN, safety_checks=True):
    """
    Revoke a name
    Return {'status': True, 'transaction_hash': ...} on success
    Return {'error': ...} on failure
    """
    if proxy is None:
        proxy = get_default_proxy()

    if dry_run:
        assert tx_fee_per_byte, "need tx fee for dry run"
        safety_checks = False

    # wrap UTXO client so we remember UTXOs 
    utxo_client = build_utxo_client(utxo_client)

    fqu = str(fqu)
    owner_address = virtualchain.get_privkey_address(owner_privkey_info)
    payment_address = virtualchain.get_privkey_address(payment_privkey_info)
    min_confirmations = utxo_client.min_confirmations

    if not dry_run and (safety_checks or tx_fee_per_byte is None):
        res = check_revoke(fqu, owner_privkey_info, payment_privkey_info, config_path=config_path, proxy=proxy, min_payment_confs=min_confirmations)
        if 'error' in res and safety_checks:
            log.error("Failed to check revoke: {}".format(res['error']))
            return res

        if tx_fee_per_byte is None:
            tx_fee_per_byte = res['tx_fee_per_byte']
        tx_fee = res['tx_fee']

        assert tx_fee_per_byte, "Missing tx fee"
    else:
        tx_fee = 0

    # get inputs
    try:
        payment_utxos = tx_get_unspents(payment_address, utxo_client)
        owner_utxos = tx_get_unspents(owner_address, utxo_client)
        log.debug("Payment address {} has {} UTXOs".format(payment_address, len(payment_utxos)))
        log.debug("Owner address {} has {} UTXOs".format(owner_address, len(owner_utxos)))
    except Exception as e:
        if BLOCKSTACK_DEBUG:
            log.exception(e)

        log.error("Failed to get inputs for {} and/or {}".format(payment_address, owner_address))
        return {'error': 'Failed to get payment and/or owner inputs'}

    # build up UTXO client with the UTXOs preloaded
    utxo_client = build_utxo_client( utxo_client, address=payment_address, utxos=payment_utxos )
    assert utxo_client, "Unable to build UTXO client"

    utxo_client = build_utxo_client( utxo_client, address=owner_address, utxos=owner_utxos )
    assert utxo_client, "Unable to build UTXO client"

    subsidized_tx = None
    try:
        # unsigned_tx = revoke_tx( fqu, owner_address, utxo_client, subsidize=True )
        unsigned_tx = make_cheapest_name_revoke( fqu, owner_address, utxo_client, payment_address, payment_utxos, subsidize=True )
        assert unsigned_tx

        subsidized_tx = tx_make_subsidizable( unsigned_tx, fees_revoke, 21 ** (10**6) * (10**8),
                                              payment_privkey_info, utxo_client, tx_fee = tx_fee,
                                              add_dust_fee = False )
        assert subsidized_tx is not None
    except (AssertionError, ValueError) as ve:
        if BLOCKSTACK_DEBUG:
            log.exception(ve)

        log.error("Failed to generate and subsidize revoke tx")
        return {'error': 'Failed to generate or subsidize tx'}

    log.debug("Revoking %s" % fqu)
    log.debug("<owner, payment> (%s, %s) tx_fee_per_byte = %s" % (owner_address, payment_address, tx_fee_per_byte))

    resp = do_blockchain_tx( subsidized_tx, privkey_info=owner_privkey_info, tx_broadcaster=tx_broadcaster, config_path=config_path, dry_run=dry_run )
    return resp


def do_name_import( fqu, importer_privkey_info, recipient_address, zonefile_hash, utxo_client, tx_broadcaster, config_path=CONFIG_PATH, 
                    tx_fee=None, proxy=None, safety_checks=True, dry_run=BLOCKSTACK_DRY_RUN ):
    """
    Import a name
    Return {'status': True, 'transaction_hash': ..., 'value_hash': ...} on success
    Return {'error': ...} on failure
    """
    if proxy is None:
        proxy = get_default_proxy()

    fqu = str(fqu)
    
    # wrap UTXO client so we remember UTXOs 
    utxo_client = build_utxo_client(utxo_client)

    payment_address = virtualchain.get_privkey_address(importer_privkey_info)

    tx_fee = 0
    min_confirmations = utxo_client.min_confirmations

    if not dry_run and (safety_checks or tx_fee is None):
        res = check_name_import(fqu, importer_privkey_info, recipient_address, config_path=config_path, proxy=proxy, min_payment_confs=min_confirmations)
        if 'error' in res and safety_checks:
            log.error("Failed to check name import: {}".format(res['error']))
            return res

        tx_fee = res.get('tx_fee')
        assert tx_fee, 'Missing tx fee'

    # get payment inputs
    try:
        payment_utxos = tx_get_unspents(payment_address, utxo_client)
        log.debug("Payment address {} has {} UTXOs".format(payment_address, len(payment_utxos)))
    except Exception as e:
        if BLOCKSTACK_DEBUG:
            log.exception(e)

        log.error("Failed to get inputs for {}".format(payment_address))
        return {'error': 'Failed to get payment inputs'}

    # build up UTXO client with these UTXOs preloaded
    utxo_client = build_utxo_client( utxo_client, address=payment_address, utxos=payment_utxos )
    assert utxo_client, "Unable to build UTXO client"

    unsigned_tx = None
    try:
        # unsigned_tx = name_import_tx( fqu, recipient_address, zonefile_hash, payment_address, utxo_client )
        unsigned_tx = make_cheapest_name_import( fqu, recipient_address, zonefile_hash, payment_address, utxo_client, payment_utxos, tx_fee=tx_fee )
        assert unsigned_tx
    except (AssertionError, ValueError) as ve:
        if BLOCKSTACK_DEBUG:
            log.exception(ve)

        log.error("Failed to generate name-import tx")
        return {'error': 'Failed to generate tx'}

    log.debug("Import {} with {}".format(fqu, payment_address))
    log.debug("<payment, recipient> ({}, {}) tx_fee = {}".format(payment_address, recipient_address, tx_fee))

    resp = do_blockchain_tx( unsigned_tx, privkey_info=importer_privkey_info, tx_broadcaster=tx_broadcaster, config_path=config_path, dry_run=dry_run )
    if 'error' in resp:
        return resp

    resp['value_hash'] = zonefile_hash
    return resp


def do_namespace_preorder( namespace_id, cost, payment_privkey_info, reveal_address, utxo_client, tx_broadcaster,
                           consensus_hash=None, config_path=CONFIG_PATH, tx_fee=None, proxy=None, safety_checks=True, dry_run=BLOCKSTACK_DRY_RUN ):
    """
    Preorder a namespace
    Return {'status': True, 'transaction_hash': ...} on success
    Return {'error': ...} on failure
    """
    if proxy is None:
        proxy = get_default_proxy()

    # wrap UTXO client so we remember UTXOs 
    utxo_client = build_utxo_client(utxo_client)

    fqu = str(namespace_id)

    payment_address = virtualchain.get_privkey_address(payment_privkey_info)

    min_confirmations = utxo_client.min_confirmations
    tx_fee = 0

    if not dry_run and (safety_checks or tx_fee is None):
        res = check_namespace_preorder(namespace_id, payment_privkey_info, reveal_address, config_path=config_path, proxy=proxy, min_payment_confs=min_confirmations )
        if 'error' in res and safety_checks:
            log.error("Failed to check namespace preorder: {}".format(res['error']))
            return res

        tx_fee = res.get('tx_fee')
        assert tx_fee, 'Missing tx fee'

    # get consensus hash
    if consensus_hash is None:
        consensus_hash_res = get_consensus_hash( proxy, config_path=config_path )
        if 'error' in consensus_hash_res:
            return {'error': 'Failed to get consensus hash: %s' % consensus_hash_res['error']}

        consensus_hash = consensus_hash_res['consensus_hash']

    else:
        log.warn("Using caller-supplied consensus hash '%s'" % consensus_hash)

    try:
        payment_utxos = tx_get_unspents(payment_address, utxo_client)
        log.debug("Payment address {} has {} UTXOs".format(payment_address, len(payment_utxos)))
    except Exception as e:
        if BLOCKSTACK_DEBUG:
            log.exception(e)

        log.error("Failed to get inputs for {}".format(payment_address))
        return {'error': 'Failed to get payment inputs'}

    # build up UTXO client with these UTXOs preloaded
    utxo_client = build_utxo_client( utxo_client, address=payment_address, utxos=payment_utxos )
    assert utxo_client, "Unable to build UTXO client"

    log.debug("Preordering namespace (%s, %s, %s), tx_fee = %s" % (namespace_id, payment_address, reveal_address, tx_fee))

    unsigned_tx = None
    try:
        unsigned_tx = make_cheapest_namespace_preorder(namespace_id, payment_address, reveal_address, cost, consensus_hash, utxo_client, payment_utxos, tx_fee=tx_fee)
        assert unsigned_tx
    except (AssertionError, ValueError) as ve:
        if BLOCKSTACK_DEBUG:
            log.exception(ve)

        log.error("Failed to create namespace preorder tx")
        return {'error': 'Insufficient funds'}

    resp = do_blockchain_tx( unsigned_tx, privkey_info=payment_privkey_info, tx_broadcaster=tx_broadcaster, config_path=config_path, dry_run=dry_run )
    return resp


def do_namespace_reveal( namespace_id, reveal_address, lifetime, coeff, base_cost, bucket_exponents, nonalpha_discount, no_vowel_discount, payment_privkey_info, utxo_client, tx_broadcaster,
                         config_path=CONFIG_PATH, tx_fee=None, proxy=None, safety_checks=True, dry_run=BLOCKSTACK_DRY_RUN ):
    """
    Reveal a namespace
    Return {'status': True, 'transaction_hash': ...} on success
    Return {'error': ...} on failure
    """
    if proxy is None:
        proxy = get_default_proxy()

    # wrap UTXO client so we remember UTXOs 
    utxo_client = build_utxo_client(utxo_client)

    fqu = str(namespace_id)

    payment_address = virtualchain.get_privkey_address(payment_privkey_info)
    reveal_address = virtualchain.address_reencode( reveal_address )

    tx_fee = 0
    min_confirmations = utxo_client.min_confirmations

    if not dry_run and (safety_checks or tx_fee is None):
        res = check_namespace_reveal(namespace_id, payment_privkey_info, reveal_address, config_path=config_path, proxy=proxy, min_payment_confs=min_confirmations )
        if 'error' in res and safety_checks:
            log.error("Failed to check namespace preorder: {}".format(res['error']))
            return res

        tx_fee = res.get('tx_fee')
        assert tx_fee is not None, 'Missing tx fee'

    try:
        payment_utxos = tx_get_unspents(payment_address, utxo_client)
        log.debug("Payment address {} has {} UTXOs".format(payment_address, len(payment_utxos)))
    except Exception as e:
        if BLOCKSTACK_DEBUG:
            log.exception(e)

        log.error("Failed to get inputs for {}".format(payment_address))
        return {'error': 'Failed to get payment inputs'}

    # build up UTXO client with these UTXOs preloaded
    utxo_client = build_utxo_client( utxo_client, address=payment_address, utxos=payment_utxos )
    assert utxo_client, "Unable to build UTXO client"

    log.debug("Revealing namespace (%s, %s, %s), tx_fee = %s" % (namespace_id, payment_address, reveal_address, tx_fee))

    try:
        # unsigned_tx = namespace_reveal_tx( namespace_id, reveal_address, lifetime, coeff, base_cost, bucket_exponents, nonalpha_discount, no_vowel_discount, payment_address, utxo_client)
        unsigned_tx = make_cheapest_namespace_reveal(namespace_id, reveal_address, lifetime, coeff, base_cost, bucket_exponents, nonalpha_discount, no_vowel_discount, payment_address, utxo_client, payment_utxos, tx_fee=tx_fee)
        assert unsigned_tx
    except (AssertionError, ValueError) as ve:
        if os.environ.get("BLOCKSTACK_TEST") == "1":
            log.exception(ve)

        return {'error': 'Insufficient funds'}

    resp = do_blockchain_tx( unsigned_tx, privkey_info=payment_privkey_info, tx_broadcaster=tx_broadcaster, config_path=config_path, dry_run=dry_run )
    return resp


def do_namespace_ready( namespace_id, reveal_privkey_info, utxo_client, tx_broadcaster, config_path=CONFIG_PATH, 
                        tx_fee=None, proxy=None, safety_checks=True, dry_run=BLOCKSTACK_DRY_RUN ):
    """
    Open a namespace for registration
    Return {'status': True, 'transaction_hash': ...} on success
    Return {'error': ...} on failure
    """

    if proxy is None:
        proxy = get_default_proxy()

    # wrap UTXO client so we remember UTXOs 
    utxo_client = build_utxo_client(utxo_client)

    fqu = str(namespace_id)

    reveal_address = virtualchain.get_privkey_address(reveal_privkey_info)

    tx_fee = 0
    min_confirmations = utxo_client.min_confirmations

    if not dry_run and (safety_checks or tx_fee is None):
        res = check_namespace_ready(namespace_id, reveal_privkey_info, config_path=config_path, proxy=proxy, min_payment_confs=min_confirmations )
        if 'error' in res and safety_checks:
            log.error("Failed to check namespace preorder: {}".format(res['error']))
            return res

        tx_fee = res.get('tx_fee')
        assert tx_fee, 'Missing tx fee'

    try:
        payment_utxos = tx_get_unspents(reveal_address, utxo_client)
        log.debug("Payment address {} has {} UTXOs".format(reveal_address, len(payment_utxos)))
    except Exception as e:
        if BLOCKSTACK_DEBUG:
            log.exception(e)

        log.error("Failed to get inputs for {}".format(reveal_address))
        return {'error': 'Failed to get payment inputs'}

    # build up UTXO client with these UTXOs preloaded
    utxo_client = build_utxo_client( utxo_client, address=reveal_address, utxos=payment_utxos )
    assert utxo_client, "Unable to build UTXO client"

    log.debug("Readying namespace (%s, %s), tx_fee = %s" % (namespace_id, reveal_address, tx_fee))

    try:
        # unsigned_tx = namespace_ready_tx( namespace_id, reveal_address, utxo_client )
        unsigned_tx = make_cheapest_namespace_ready(namespace_id, reveal_address, utxo_client, payment_utxos, tx_fee=tx_fee)
        assert unsigned_tx
    except (AssertionError, ValueError) as ve:
        if BLOCKSTACK_DEBUG:
            log.exception(ve)

        log.error("Failed to create namespace-ready tx")
        return {'error': 'Insufficient funds'}

    resp = do_blockchain_tx( unsigned_tx, privkey_info=reveal_privkey_info, tx_broadcaster=tx_broadcaster, config_path=config_path, dry_run=dry_run )
    return resp


def do_announce( message_text, sender_privkey_info, utxo_client, tx_broadcaster, config_path=CONFIG_PATH, tx_fee_per_byte=None, proxy=None, safety_checks=True, dry_run=BLOCKSTACK_DRY_RUN ):
    """
    Send an announcement hash to the blockchain
    Return {'status': True, 'transaction_hash': ...} on success
    Return {'error': ...} on failure
    """

    if proxy is None:
        proxy = get_default_proxy()

    # wrap UTXO client so we remember UTXOs 
    utxo_client = build_utxo_client(utxo_client)

    message_text = str(message_text)
    message_hash = get_blockchain_compat_hash( message_text )

    sender_address = virtualchain.get_privkey_address( sender_privkey_info )
 
    # first things first: get fee per byte 
    if tx_fee_per_byte is None:
        tx_fee_per_byte = get_tx_fee_per_byte(config_path=config_path)
        if tx_fee_per_byte is None:
            log.error("Unable to calculate fee per byte")
            return {'error': 'Unable to get fee estimate'}

    tx_fee = estimate_announce_tx_fee( sender_privkey_info, tx_fee_per_byte, utxo_client, config_path=config_path )
    if tx_fee is None:
        log.error("Failed to estimate announce tx fee")
        return {'error': 'Failed to get fee estimate.  Please check your network settings and verify that you have sufficient funds.'}

    try:
        payment_utxos = tx_get_unspents(sender_address, utxo_client)
        log.debug("Payment address {} has {} UTXOs".format(sender_address, len(payment_utxos)))
    except Exception as e:
        if BLOCKSTACK_DEBUG:
            log.exception(e)

        log.error("Failed to get inputs for {}".format(sender_address))
        return {'error': 'Failed to get payment inputs'}

    # build up UTXO client with these UTXOs preloaded
    utxo_client = build_utxo_client( utxo_client, address=sender_address, utxos=payment_utxos )
    assert utxo_client, "Unable to build UTXO client"

    log.debug("Announce (%s, %s) tx_fee = %s" % (message_hash, sender_address, tx_fee))

    try:
        # unsigned_tx = announce_tx( message_hash, sender_address, utxo_client, tx_fee=tx_fee )
        unsigned_tx = make_cheapest_announce(message_hash, sender_address, utxo_client, payment_utxos, tx_fee=tx_fee)
        assert unsigned_tx
    except (AssertionError, ValueError) as ve:
        if BLOCKSTACK_DEBUG:
            log.exception(ve)

        log.error("Failed to create announce tx")
        return {'error': 'Insufficient funds'}

    resp = do_blockchain_tx( unsigned_tx, privkey_info=sender_privkey_info, tx_broadcaster=tx_broadcaster, config_path=config_path, dry_run=dry_run )
    if 'error' in resp:
        return resp

    # only tx?
    if dry_run:
        return resp

    # stash the announcement text
    res = put_announcement( message_text, resp['transaction_hash'] )
    if 'error' in res:
        log.error("Failed to store announcement text: %s" % res['error'])
        return {'error': 'Failed to store message text', 'transaction_hash': resp['transaction_hash'], 'message_hash': message_hash}

    else:
        resp['message_hash'] = message_hash
        return resp



def async_preorder(fqu, payment_privkey_info, owner_privkey_info, cost, name_data={}, min_payment_confs=TX_MIN_CONFIRMATIONS,
                   proxy=None, config_path=CONFIG_PATH, queue_path=DEFAULT_QUEUE_PATH ):
    """
        Preorder a fqu (step #1)

        @fqu: fully qualified name e.g., muneeb.id
        @payment_privkey_info: private key that will pay
        @owner_address: will own the name

        @transfer_address: will ultimately receive the name
        @zonefile_data: serialized zonefile for the name

        Returns True/False and stores tx_hash in queue
    """

    if proxy is None:
        proxy = get_default_proxy(config_path=config_path)

    utxo_client = get_utxo_provider_client( config_path=config_path, min_confirmations=min_payment_confs )
    tx_broadcaster = get_tx_broadcaster( config_path=config_path )

    owner_address = virtualchain.get_privkey_address( owner_privkey_info )
    payment_address = virtualchain.get_privkey_address( payment_privkey_info )

    # stale preorder will get removed from preorder_queue
    if in_queue("register", fqu, path=queue_path):
        log.error("Already in register queue: %s" % fqu)
        return {'error': 'Already in register queue'}

    if in_queue("preorder", fqu, path=queue_path):
        log.error("Already in preorder queue: %s" % fqu)
        return {'error': 'Already in preorder queue'}

    try:
        resp = do_preorder( fqu, payment_privkey_info, owner_privkey_info, cost, utxo_client, tx_broadcaster,
                            config_path=CONFIG_PATH )

    except Exception, e:
        log.exception(e)
        return {'error': 'Failed to sign and broadcast preorder transaction'}

    additionals = {}
    if 'unsafe_reg' in name_data:
        log.debug("Adding an *aggressive* preorder for {}".format(fqu))
        additionals['unsafe_reg'] = name_data['unsafe_reg']
        additionals['confirmations_needed'] = 4
    if 'min_payment_confs' in name_data:
        additionals['min_payment_confs'] = name_data['min_payment_confs']
    if 'owner_privkey' in name_data:
        additionals['owner_privkey'] = name_data['owner_privkey']
    if 'payment_privkey' in name_data:
        additionals['payment_privkey'] = name_data['payment_privkey']

    if 'transaction_hash' in resp:
        if not BLOCKSTACK_DRY_RUN:
            # watch this preorder, and register it when it gets queued
            queue_append("preorder", fqu, resp['transaction_hash'],
                         payment_address=payment_address,
                         owner_address=owner_address,
                         transfer_address=name_data.get('transfer_address'),
                         zonefile_data=name_data.get('zonefile'),
                         key_file=name_data.get('key_file'),
                         config_path=config_path,
                         path=queue_path, **additionals)
    else:
        assert 'error' in resp
        log.error("Error preordering: %s with %s for %s" % (fqu, payment_address, owner_address))
        log.error("Error below\n%s" % json.dumps(resp, indent=4, sort_keys=True))
        return {'error': 'Failed to preorder: %s' % resp['error']}

    return resp


def check_owner_privkey_info(owner_privkey_info, name_data):
    """
    Verify that a name data is consistent with the given owner private key.
    If not, then extract the new name owner private key information from the wallet.

    Return (owner address, owner private key info)
    """
    owner_address = virtualchain.get_privkey_address(owner_privkey_info)
    if 'owner_address' in name_data and owner_address != name_data['owner_address']:

        log.debug("Registrar owner address changed since beginning registration : from {} to {}".format(
                  name_data['owner_address'], owner_address))

        owner_address = name_data['owner_address']
        passwd = get_secret('BLOCKSTACK_CLIENT_WALLET_PASSWORD')
        owner_privkey_info = aes_decrypt(str(name_data['owner_privkey']), hexlify( passwd ))

        if not virtualchain.get_privkey_address(owner_privkey_info) == owner_address:
            raise Exception("Attempting to correct registrar address to {}, but failed!".format(owner_address))

    return owner_address, owner_privkey_info

<<<<<<< HEAD
=======
def check_payment_privkey_info(payment_privkey_info, name_data):
    payment_address = virtualchain.get_privkey_address(payment_privkey_info)
    if 'payment_address' in name_data and payment_address != name_data['payment_address']:
       log.debug("Registrar payment address changed since beginning registration : from {} to {}".format(
           name_data['payment_address'], payment_address))
       payment_address = name_data['payment_address']
       passwd = get_secret('BLOCKSTACK_CLIENT_WALLET_PASSWORD')
       payment_privkey_info = aes_decrypt(
           str(name_data['payment_privkey']), hexlify( passwd ))
       if not virtualchain.get_privkey_address(payment_privkey_info) == payment_address:
           raise Exception("Attempting to correct registrar address to {}, but failed!".format(payment_address))
    return payment_address, payment_privkey_info
>>>>>>> 6575c661

def async_register(fqu, payment_privkey_info, owner_privkey_info, name_data={},
                   proxy=None, config_path=CONFIG_PATH, queue_path=DEFAULT_QUEUE_PATH, safety_checks=True):
    """
        Register a previously preordered fqu (step #2)

        @fqu: fully qualified name e.g., muneeb.id

        Uses from preorder queue:
        @payment_address: used for making the payment
        @owner_address: will own the fqu (must be same as preorder owner_address)

        Return {'status': True, ...} on success
        Return {'error': ...} on error
    """

    if proxy is None:
        proxy = get_default_proxy(config_path=config_path)

    if 'min_payment_confs' in name_data:
        utxo_client = get_utxo_provider_client( config_path=config_path,
                                                min_confirmations=name_data['min_payment_confs'] )
    else:
        utxo_client = get_utxo_provider_client(config_path=config_path)

    tx_broadcaster = get_tx_broadcaster( config_path=config_path )

    owner_address, owner_privkey_info = check_owner_privkey_info( owner_privkey_info, name_data )
    payment_address, payment_privkey_info = check_payment_privkey_info( payment_privkey_info, name_data )

    # check register_queue first
    # stale preorder will get removed from preorder_queue
    if in_queue("register", fqu, path=queue_path):
        log.error("Already in register queue: %s" % fqu)
        return {'error': 'Already in register queue'}

    if not in_queue("preorder", fqu, path=queue_path):
        log.error("No preorder sent yet: %s" % fqu)
        return {'error': 'No preorder sent yet'}

    preorder_entry = queue_findone( "preorder", fqu, path=queue_path )
    if len(preorder_entry) == 0:
        log.error("No preorder for '%s'" % fqu)
        return {'error': 'No preorder found'}

    preorder_tx = preorder_entry[0]['tx_hash']
    tx_confirmations = get_tx_confirmations(preorder_tx, config_path=config_path)

    if tx_confirmations < PREORDER_CONFIRMATIONS:
        log.error("Waiting on preorder confirmations: (%s, %s)"
                  % (preorder_tx, tx_confirmations))

        return {'error': 'Waiting on preorder confirmations'}

    # configure registrar with information from the preorder
    additionals = {}
    force_register = False
    if 'unsafe_reg' in name_data:
        log.debug("Adding an *aggressive* register for {}".format(fqu))
        additionals['unsafe_reg'] = name_data['unsafe_reg']
        additionals['confirmations_needed'] = 1
        force_register = True
    if 'min_payment_confs' in name_data:
        additionals['min_payment_confs'] = name_data['min_payment_confs']
    if 'owner_privkey' in name_data:
        additionals['owner_privkey'] = name_data['owner_privkey']
    if 'payment_privkey' in name_data:
        additionals['payment_privkey'] = name_data['payment_privkey']

    try:
        resp = do_register( fqu, payment_privkey_info, owner_privkey_info, utxo_client, tx_broadcaster,
                            config_path=config_path, proxy=proxy, force_register = force_register )
    except Exception, e:
        log.exception(e)
        return {'error': 'Failed to sign and broadcast registration transaction'}

    if 'transaction_hash' in resp:
        if not BLOCKSTACK_DRY_RUN:
            queue_append("register", fqu, resp['transaction_hash'],
                         payment_address=payment_address,
                         owner_address=owner_address,
                         transfer_address=name_data.get('transfer_address'),
                         zonefile_data=name_data.get('zonefile'),
                         key_file=name_data.get('key_file'),
                         config_path=config_path,
                         path=queue_path, **additionals)

        return resp

    else:
        assert 'error' in resp
        log.error("Error registering: %s" % fqu)
        log.error(resp)
        return {'error': 'Failed to send registration: {}'.format(resp['error'])}


def async_update(fqu, zonefile_data, owner_privkey_info, payment_privkey_info,
                 name_data={}, config_path=CONFIG_PATH,
                 zonefile_hash=None, proxy=None, queue_path=DEFAULT_QUEUE_PATH ):
    """
        Update a previously registered fqu, using a different payment address

        @fqu: fully qualified name e.g., muneeb.id
        @zonefile_data: new zonefile text, hash(zonefile) goes to blockchain.  If not given, it will be extracted from name_data
        @owner_privkey_info: privkey of owner address, to sign update
        @payment_privkey_info: the privkey which is paying for the cost

        @zonefile_hash: the hash of the zonefile.  Must match the zonefile_data (or name_data['zonefile'])

        return {'status': True} on success
        Return {'error': ...} on error
    """

    if zonefile_data is None:
        zonefile_data = name_data.get('zonefile')
    elif name_data.get('zonefile') is not None and zonefile_data != name_data.get('zonefile'):
        assert name_data['zonefile'] == zonefile_data, "Conflicting zone file data given"

    assert zonefile_hash is not None or zonefile_data is not None, "No zone file or zone file hash given"

    if zonefile_hash is None and zonefile_data is not None:
        zonefile_hash = get_zonefile_data_hash( zonefile_data )

    if name_data.get('zonefile_hash') is not None:
        assert name_data['zonefile_hash'] == zonefile_hash, "Conflicting zone file hash given"

    if zonefile_data is not None and len(zonefile_data) > RPC_MAX_ZONEFILE_LEN:
        return {'error': 'Zonefile is too big (%s bytes)' % len(zonefile_data)}

    if proxy is None:
        proxy = get_default_proxy(config_path=config_path)

    # Are we the result of a register? If so, use it to configure our transaction
    register_entry = queue_findone( "register", fqu, path=queue_path )
    if len(register_entry) == 0:
        register_data = {}
    else:
        register_data = extract_entry( register_entry[0] )

    if 'min_payment_confs' in register_data:
        utxo_client = get_utxo_provider_client( config_path=config_path,
                                                min_confirmations=register_data['min_payment_confs'] )
    else:
        utxo_client = get_utxo_provider_client(config_path=config_path)

    tx_broadcaster = get_tx_broadcaster(config_path=config_path)

    owner_address, owner_privkey_info = check_owner_privkey_info( owner_privkey_info, name_data )
    payment_address, payment_privkey_info = check_payment_privkey_info( payment_privkey_info, name_data )

    if in_queue("update", fqu, path=queue_path):
        log.error("Already in update queue: %s" % fqu)
        return {'error': 'Already in update queue'}

    # configure any additional information about the registrar entry.
    additionals = {}
    force_update = True

    if 'unsafe_reg' in register_data:
        log.debug("Adding an *aggressive* update for {}".format(fqu))
        additionals['unsafe_reg'] = register_data['unsafe_reg']
        additionals['confirmations_needed'] = 1
        force_update = True

    if 'owner_privkey' in name_data:
        additionals['owner_privkey'] = name_data['owner_privkey']
    if 'payment_privkey' in name_data:
        additionals['payment_privkey'] = name_data['payment_privkey']

    resp = {}
    try:
        resp = do_update( fqu, zonefile_hash, owner_privkey_info, payment_privkey_info, utxo_client, tx_broadcaster,
                          config_path=config_path, proxy=proxy, force_update=force_update )
    except Exception, e:
        log.exception(e)
        return { 'error':
                 'Failed to sign and broadcast update transaction. Exception: {}'.format(e) }

    if 'transaction_hash' in resp:
        if not BLOCKSTACK_DRY_RUN:
            queue_append("update", fqu, resp['transaction_hash'],
                         payment_address = payment_address,
                         zonefile_data=zonefile_data,
                         zonefile_hash=zonefile_hash,
                         owner_address=owner_address,
                         transfer_address=name_data.get('transfer_address'),
                         config_path=config_path,
                         path=queue_path, **additionals)

        resp['zonefile_hash'] = zonefile_hash
        return resp

    else:
        assert 'error' in resp
        log.error("Error updating: %s" % fqu)
        log.error(resp)
        return {'error': 'Failed to broadcast update transaction: {}'.format(resp['error'])}


def async_transfer(fqu, transfer_address, owner_privkey_info, payment_privkey_info,
                   config_path=CONFIG_PATH, proxy=None, queue_path=DEFAULT_QUEUE_PATH, name_data = {}):
    """
        Transfer a previously registered fqu, using a different payment address.
        Preserves the zonefile.

        @fqu: fully qualified name e.g., muneeb.id
        @transfer_address: new owner address
        @owner_privkey_info: privkey of current owner address, to sign tx
        @payment_privkey_info: the key which is paying for the cost

        Return {'status': True, 'transaction_hash': ...} on success
        Return {'error': ...} on failure
    """

    if proxy is None:
        proxy = get_default_proxy(config_path=config_path)

    utxo_client = get_utxo_provider_client(config_path=config_path)
    tx_broadcaster = get_tx_broadcaster(config_path=config_path)

    owner_address, owner_privkey_info = check_owner_privkey_info( owner_privkey_info, name_data )
    payment_address, payment_privkey_info = check_payment_privkey_info( payment_privkey_info, name_data )

    if in_queue("transfer", fqu, path=queue_path):
        log.error("Already in transfer queue: %s" % fqu)
        return {'error': 'Already in transfer queue'}

    try:
        resp = do_transfer( fqu, transfer_address, True, owner_privkey_info, payment_privkey_info, utxo_client, tx_broadcaster,
                            config_path=config_path, proxy=proxy )
    except Exception, e:
        log.exception(e)
        return {'error': 'Failed to sign and broadcast transfer transaction'}

    additionals = {}
    if 'owner_privkey' in name_data:
        additionals['owner_privkey'] = name_data['owner_privkey']
    if 'payment_privkey' in name_data:
        additionals['payment_privkey'] = name_data['payment_privkey']

    if 'transaction_hash' in resp:
        if not BLOCKSTACK_DRY_RUN:
            queue_append("transfer", fqu, resp['transaction_hash'],
                         owner_address=owner_address,
                         transfer_address=transfer_address,
                         config_path=config_path,
                         path=queue_path, **additionals)
    else:
        assert 'error' in resp
        log.error("Error transferring: %s" % fqu)
        log.error(resp)
        return {'error': 'Failed to broadcast transfer transaction: {}'.format(resp['error'])}

    return resp


def async_renew(fqu, owner_privkey_info, payment_privkey_info, renewal_fee,
                proxy=None, config_path=CONFIG_PATH, queue_path=DEFAULT_QUEUE_PATH):
    """
        Renew an already-registered name.

        @fqu: fully qualified name e.g., muneeb.id

        Return {'status': True, ...} on success
        Return {'error': ...} on error
    """

    if proxy is None:
        proxy = get_default_proxy(config_path=config_path)

    owner_address = virtualchain.get_privkey_address( owner_privkey_info )
    utxo_client = get_utxo_provider_client(config_path=config_path)
    tx_broadcaster = get_tx_broadcaster( config_path=config_path )

    # check renew queue first
    if in_queue("renew", fqu, path=queue_path):
        log.error("Already in renew queue: %s" % fqu)
        return {'error': 'Already in renew queue'}

    try:
        resp = do_renewal( fqu, owner_privkey_info, payment_privkey_info, renewal_fee, utxo_client, tx_broadcaster,
                           config_path=config_path, proxy=proxy )
    except Exception, e:
        log.exception(e)
        return {'error': 'Failed to sign and broadcast renewal transaction'}

    if 'error' in resp or 'transaction_hash' not in resp:
        log.error("Error renewing: %s" % fqu)
        log.error(resp)
        return {'error': 'Failed to send renewal: {}'.format(resp['error'])}

    else:
        if 'transaction_hash' in resp:
            if not BLOCKSTACK_DRY_RUN:
                queue_append("renew", fqu, resp['transaction_hash'],
                             owner_address=owner_address,
                             config_path=config_path,
                             path=queue_path)
        return resp


def async_revoke(fqu, owner_privkey_info, payment_privkey_info, 
                 proxy=None, config_path=CONFIG_PATH, queue_path=DEFAULT_QUEUE_PATH):
    """
        Revoke a name.

        @fqu: fully qualified name e.g., muneeb.id

        Return {'status': True, ...} on success
        Return {'error': ...} on error
    """

    if proxy is None:
        proxy = get_default_proxy(config_path=config_path)

    owner_address = virtualchain.get_privkey_address( owner_privkey_info )
    utxo_client = get_utxo_provider_client(config_path=config_path)
    tx_broadcaster = get_tx_broadcaster( config_path=config_path )

    # check revoke queue first
    if in_queue("revoke", fqu, path=queue_path):
        log.error("Already in revoke queue: %s" % fqu)
        return {'error': 'Already in revoke queue'}

    try:
        resp = do_revoke( fqu, owner_privkey_info, payment_privkey_info, utxo_client, tx_broadcaster,
                          config_path=config_path, proxy=proxy )

    except Exception, e:
        log.exception(e)
        return {'error': 'Failed to sign and broadcast revoke transaction'}

    if 'error' in resp or 'transaction_hash' not in resp:
        log.error("Error revoking: %s" % fqu)
        log.error(resp)
        return {'error': 'Failed to send revoke: {}'.format(resp['error'])}

    else:
        if 'transaction_hash' in resp:
            if not BLOCKSTACK_DRY_RUN:
                queue_append("revoke", fqu, resp['transaction_hash'],
                             owner_address=owner_address,
                             config_path=config_path,
                             path=queue_path)

        return resp<|MERGE_RESOLUTION|>--- conflicted
+++ resolved
@@ -163,16 +163,12 @@
     tx_builder = tx_builders[opcode]
 
     # estimate the cheapest transaction by selecting inputs in decreasing value
-<<<<<<< HEAD
     # NOTE: payment_utxos should already be sorted in decreasing value 
     unsigned_tx = None
     i = None
-=======
-    # NOTE: payment_utxos should already be sorted in decreasing value
 
     if len(payment_utxos) < 1:
         raise ValueError("No UTXOs for address {}".format(payment_address))
->>>>>>> 6575c661
 
     for i in xrange(1, len(payment_utxos)+1):
         try:
@@ -2226,21 +2222,30 @@
 
     return owner_address, owner_privkey_info
 
-<<<<<<< HEAD
-=======
+
 def check_payment_privkey_info(payment_privkey_info, name_data):
+    """
+    Verify that a name data is consistent with the given payment private key.
+    If not, then extract the new name owner private key information from the wallet.
+
+    Return (payment address, payment private key info)
+    """
     payment_address = virtualchain.get_privkey_address(payment_privkey_info)
     if 'payment_address' in name_data and payment_address != name_data['payment_address']:
+
        log.debug("Registrar payment address changed since beginning registration : from {} to {}".format(
            name_data['payment_address'], payment_address))
+
        payment_address = name_data['payment_address']
        passwd = get_secret('BLOCKSTACK_CLIENT_WALLET_PASSWORD')
        payment_privkey_info = aes_decrypt(
            str(name_data['payment_privkey']), hexlify( passwd ))
+
        if not virtualchain.get_privkey_address(payment_privkey_info) == payment_address:
            raise Exception("Attempting to correct registrar address to {}, but failed!".format(payment_address))
+
     return payment_address, payment_privkey_info
->>>>>>> 6575c661
+
 
 def async_register(fqu, payment_privkey_info, owner_privkey_info, name_data={},
                    proxy=None, config_path=CONFIG_PATH, queue_path=DEFAULT_QUEUE_PATH, safety_checks=True):

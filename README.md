--- conflicted
+++ resolved
@@ -32,13 +32,8 @@
 - [X] [SIP 003: Peer Network](https://github.com/blockstack/stacks-blockchain/blob/master/sip/sip-003-peer-network.md)
 - [x] [SIP 004: Cryptographic Committment to Materialized Views](https://github.com/blockstack/stacks-blockchain/blob/master/sip/sip-004-materialized-view.md)
 - [x] [SIP 005: Blocks, Transactions, and Accounts](https://github.com/blockstack/stacks-blockchain/blob/master/sip/sip-005-blocks-and-transactions.md)
-<<<<<<< HEAD
-- [ ] [SIP 003: Peer Network](https://github.com/blockstack/stacks-blockchain/blob/master/sip/sip-003-peer-network.md) (Q1 2020)
-- [ ] SIP 006: Clarity Execution Cost Assessment (Q1 2020)
-=======
 - [ ] SIP 006: Clarity Execution Cost Assessment (Q2 2020)
 - [ ] SIP 007: Stacking Consensus (Q2 2020)
->>>>>>> 0c1cdd23
 
 Stacks improvement proposals (SIPs) are aimed at describing the implementation of the Stacks blockchain, as well as proposing improvements. They should contain concise technical specifications of features or standards and the rationale behind it. SIPs are intended to be the primary medium for proposing new features, for collecting community input on a system-wide issue, and for documenting design decisions.
 

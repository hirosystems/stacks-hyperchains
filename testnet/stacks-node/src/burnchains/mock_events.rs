use std::cmp;
<<<<<<< HEAD
use std::collections::HashMap;
=======
use std::convert::TryInto;
>>>>>>> 69322514
use std::sync::atomic::{AtomicBool, Ordering};
use std::sync::{Arc, Mutex};
use std::time::Instant;

use stacks::burnchains::db::BurnchainDB;
use stacks::burnchains::events::{ContractEvent, NewBlockTxEvent};
use stacks::burnchains::events::{NewBlock, TxEventType};
use stacks::burnchains::indexer::{
    BurnBlockIPC, BurnHeaderIPC, BurnchainBlockDownloader, BurnchainBlockParser, BurnchainIndexer,
};
use stacks::burnchains::{
    Burnchain, BurnchainBlock, Error as BurnchainError, StacksHyperBlock, Txid,
};

use stacks::burnchains;
use stacks::chainstate::burn::db::sortdb::SortitionDB;
use stacks::chainstate::burn::operations::{BlockstackOperationType, LeaderBlockCommitOp};
use stacks::chainstate::coordinator::comm::CoordinatorChannels;
use stacks::chainstate::stacks::index::ClarityMarfTrieId;
use stacks::core::StacksEpoch;
use stacks::types::chainstate::{BlockHeaderHash, BurnchainHeaderHash, StacksBlockId};
use stacks::util::sleep_ms;
use stacks::vm::types::{QualifiedContractIdentifier, TupleData};
use stacks::vm::Value as ClarityValue;

use crate::burnchains::l1_events::burnchain_from_config;
use crate::operations::BurnchainOpSigner;
use crate::{BurnchainController, BurnchainTip, Config};

use super::db_indexer::DBBurnchainIndexer;
<<<<<<< HEAD
use super::{burnchain_from_config, BurnchainChannel, Error};
=======
use super::{BurnchainChannel, Error};
>>>>>>> 69322514

#[derive(Clone)]
pub struct MockChannel {
    blocks: Arc<Mutex<Vec<NewBlock>>>,
    minimum_recorded_height: Arc<Mutex<u64>>,
}

pub struct MockController {
    /// This is the simulated contract identifier
    contract_identifier: QualifiedContractIdentifier,
    burnchain: Burnchain,
    config: Config,
    indexer: DBBurnchainIndexer,

    db: Option<SortitionDB>,
    burnchain_db: Option<BurnchainDB>,

    should_keep_running: Option<Arc<AtomicBool>>,

    coordinator: CoordinatorChannels,
    chain_tip: Option<BurnchainTip>,

    /// This will be a unique number for the next burn block. Starts at 1
    next_burn_block: Arc<Mutex<u64>>,
    next_commit: Arc<Mutex<Option<BlockHeaderHash>>>,
    burn_block_to_height: HashMap<u64, u64>,
    burn_block_to_parent: HashMap<u64, u64>,
}

pub struct MockIndexer {
    /// This is the channel that new mocked L1 blocks are fed into
    incoming_channel: Arc<MockChannel>,
    /// This is the Layer 1 contract that is watched for hyperchain events.
    watch_contract: QualifiedContractIdentifier,
    blocks: Vec<NewBlock>,
    /// The lowest height that the indexer is holding. Defaults to 0,
    /// but after garbage collection, can increase.
    minimum_recorded_height: u64,
}

pub struct MockBlockDownloader {
    channel: Arc<MockChannel>,
}

lazy_static! {
    static ref MOCK_EVENTS_STREAM: Arc<MockChannel> = Arc::new(MockChannel {
        blocks: Arc::new(Mutex::new(vec![NewBlock {
            block_height: 0,
            burn_block_time: 0,
            index_block_hash: StacksBlockId(make_mock_byte_string(0)),
            parent_index_block_hash: StacksBlockId::sentinel(),
            events: vec![],
        }])),
        minimum_recorded_height: Arc::new(Mutex::new(0)),
    });
    static ref NEXT_BURN_BLOCK: Arc<Mutex<u64>> = Arc::new(Mutex::new(0));
    static ref NEXT_COMMIT: Arc<Mutex<Option<BlockHeaderHash>>> = Arc::new(Mutex::new(None));
}

fn make_mock_byte_string(from: i64) -> [u8; 32] {
    let mut output = [0; 32];
    output[24..32].copy_from_slice(&from.to_be_bytes());
    output
}

impl BurnchainChannel for MockChannel {
    fn push_block(&self, new_block: NewBlock) -> Result<(), stacks::burnchains::Error> {
        let mut blocks = self.blocks.lock().unwrap();
        blocks.push(new_block);
        Ok(())
    }
}

impl MockChannel {
    fn get_block(&self, fetch_height: u64) -> Option<NewBlock> {
        let minimum_recorded_height = self.minimum_recorded_height.lock().unwrap();
        let blocks = self.blocks.lock().unwrap();

        let fetch_index = if fetch_height < *minimum_recorded_height {
            return None;
        } else {
            (fetch_height - *minimum_recorded_height) as usize
        };
        if fetch_index >= blocks.len() {
            return None;
        }

        let block = blocks[fetch_index].clone();
        Some(block)
    }

    fn fill_blocks(
        &self,
        into: &mut Vec<NewBlock>,
        start_block: u64,
        end_block: Option<u64>,
    ) -> Result<(), burnchains::Error> {
        let minimum_recorded_height = self.minimum_recorded_height.lock().unwrap();
        let blocks = self.blocks.lock().unwrap();

        if start_block < *minimum_recorded_height {
            return Err(BurnchainError::DownloadError(
                "Start block before downloader has mocked data".into(),
            ));
        }
        let start_index = (start_block - *minimum_recorded_height) as usize;
        if let Some(end_block) = end_block {
            let end_index = std::cmp::min(
                (1 + end_block - *minimum_recorded_height) as usize,
                blocks.len(),
            );
            into.extend_from_slice(&blocks[start_index..end_index]);
        } else {
            into.extend_from_slice(&blocks[start_index..]);
        }
        Ok(())
    }

    fn highest_block(&self) -> u64 {
        let minimum_recorded_height = self.minimum_recorded_height.lock().unwrap();
        let blocks = self.blocks.lock().unwrap();

        *minimum_recorded_height + (blocks.len() as u64) - 1
    }
}

impl MockBlockDownloader {
    fn fill_blocks(
        &self,
        into: &mut Vec<NewBlock>,
        start_block: u64,
        end_block: Option<u64>,
    ) -> Result<(), BurnchainError> {
        self.channel.fill_blocks(into, start_block, end_block)
    }
}

impl MockController {
    pub fn new(config: Config, coordinator: CoordinatorChannels) -> MockController {
        let contract_identifier = config.burnchain.contract_identifier.clone();
        let indexer = DBBurnchainIndexer::new(
            &config.get_burnchain_path_str(),
            config.burnchain.clone(),
            true,
        )
        .expect("Failed to initialize DBBurnchainIndexer.");
        let burnchain = burnchain_from_config(&config.get_burn_db_path(), &config.burnchain)
            .expect("Creation of burnchain has failed.");

        MockController {
            contract_identifier,
            burnchain,
            config,
            indexer,
            db: None,
            burnchain_db: None,
            should_keep_running: Some(Arc::new(AtomicBool::new(true))),
            coordinator,
            chain_tip: None,
            next_burn_block: NEXT_BURN_BLOCK.clone(),
            next_commit: NEXT_COMMIT.clone(),
            burn_block_to_height: HashMap::new(),
            burn_block_to_parent: HashMap::new(),
        }
    }

    /// Produce the next mocked layer-1 block. If `next_commit` is staged,
    /// this mocked block will contain that commitment.
    ///
    /// If `specify_parent` is set, use this as the parent, otherwise use `self.next_burn_block - 1`.
    ///
    /// Returns the index of the block created.
    pub fn next_block(&mut self, specify_parent: Option<u64>) -> u64 {
        let upcoming_burn_block = *self.next_burn_block.lock().unwrap();
        let mut next_commit = self.next_commit.lock().unwrap();

        let tx_event = next_commit.take().map(|next_commit| {
            let mocked_txid = Txid(next_commit.0.clone());
            let topic = "print".into();
            let contract_identifier = self.contract_identifier.clone();
            let value = TupleData::from_data(vec![
                (
                    "event".into(),
                    ClarityValue::string_ascii_from_bytes("block-commit".as_bytes().to_vec())
                        .unwrap(),
                ),
                (
                    "block-commit".into(),
                    ClarityValue::buff_from(next_commit.0.to_vec()).unwrap(),
                ),
            ])
            .expect("Should be a legal Clarity tuple")
            .into();

            let contract_event = Some(ContractEvent {
                topic,
                contract_identifier,
                value,
            });

            NewBlockTxEvent {
                txid: mocked_txid,
                event_index: 0,
                committed: true,
                event_type: TxEventType::ContractEvent,
                contract_event,
            }
        });

<<<<<<< HEAD
        let effective_parent = match specify_parent {
            Some(parent) => parent,
            None => upcoming_burn_block - 1,
        };
        let parent_index_block_hash = { StacksBlockId(make_mock_byte_string(effective_parent)) };

        let parent_result = self.burn_block_to_height.get(&effective_parent);
        let parent_block_height = match parent_result {
            Some(parent_height) => *parent_height,
            None => {
                // The only node whose height has a default is 0.
                assert_eq!(0, effective_parent);
                0
            }
        };
        let block_height = parent_block_height + 1;

        let index_block_hash = StacksBlockId(make_mock_byte_string(upcoming_burn_block));
=======
        let parent_index_block_hash =
            StacksBlockId(make_mock_byte_string(*next_burn_block as i64 - 1));

        let index_block_hash = StacksBlockId(make_mock_byte_string(*next_burn_block as i64));
>>>>>>> 69322514

        let new_block = NewBlock {
            block_height,
            burn_block_time: upcoming_burn_block,
            index_block_hash,
            parent_index_block_hash,
            events: tx_event.into_iter().collect(),
        };

        info!("Layer 1 block pushed {:?}", &new_block);

<<<<<<< HEAD
        self.burn_block_to_height
            .insert(upcoming_burn_block, block_height);
        self.burn_block_to_parent
            .insert(upcoming_burn_block, effective_parent);
=======
        info!("Layer 1 block mined";
            "block_height" => new_block.block_height,
            "index_block_hash" => %new_block.index_block_hash,
            "parent_index_block_hash" => %new_block.parent_index_block_hash);
>>>>>>> 69322514

        self.indexer
            .get_channel()
            .push_block(new_block)
            .expect("`push_block` has failed.");

        *self.next_burn_block.lock().unwrap() += 1;
        upcoming_burn_block
    }

    fn receive_blocks(
        &mut self,
        block_for_sortitions: bool,
        target_block_height_opt: Option<u64>,
    ) -> Result<(BurnchainTip, u64), Error> {
        let coordinator_comms = self.coordinator.clone();
        let mut burnchain = self.get_burnchain();

        let (block_snapshot, burnchain_height) = loop {
            match burnchain.sync_with_indexer(
                &mut self.indexer,
                coordinator_comms.clone(),
                target_block_height_opt,
                None,
                self.should_keep_running.clone(),
            ) {
                Ok(x) => {
                    // initialize the dbs...
                    self.sortdb_mut();

                    // wait for the chains coordinator to catch up with us
                    if block_for_sortitions {
                        self.wait_for_sortitions(Some(x.block_height))?;
                    }

                    // NOTE: This is the latest _sortition_ on the canonical sortition history, not the latest burnchain block!
                    let sort_tip =
                        SortitionDB::get_canonical_burn_chain_tip(self.sortdb_ref().conn())
                            .expect("Sortition DB error.");

                    let snapshot = self
                        .sortdb_ref()
                        .get_sortition_result(&sort_tip.sortition_id)
                        .expect("Sortition DB error.")
                        .expect("BUG: no data for the canonical chain tip");

                    let burnchain_height = self
                        .indexer
                        .get_highest_header_height()
                        .map_err(Error::IndexerError)?;
                    break (snapshot, burnchain_height);
                }
                Err(e) => {
                    // keep trying
                    error!("Unable to sync with burnchain: {}", e);
                    match e {
                        BurnchainError::CoordinatorClosed => return Err(Error::CoordinatorClosed),
                        BurnchainError::TrySyncAgain => {
                            // try again immediately
                            continue;
                        }
                        BurnchainError::BurnchainPeerBroken => {
                            // remote burnchain peer broke, and produced a shorter blockchain fork.
                            // just keep trying
                            sleep_ms(5000);
                            continue;
                        }
                        _ => {
                            // delay and try again
                            sleep_ms(5000);
                            continue;
                        }
                    }
                }
            }
        };

        let burnchain_tip = BurnchainTip {
            block_snapshot,
            received_at: Instant::now(),
        };

        self.chain_tip = Some(burnchain_tip.clone());
        debug!("Done receiving blocks");

        Ok((burnchain_tip, burnchain_height))
    }

    fn should_keep_running(&self) -> bool {
        match self.should_keep_running {
            Some(ref should_keep_running) => should_keep_running.load(Ordering::SeqCst),
            _ => true,
        }
    }
}

impl BurnchainController for MockController {
    fn start(
        &mut self,
        target_block_height_opt: Option<u64>,
    ) -> Result<(BurnchainTip, u64), Error> {
        self.receive_blocks(
            false,
            target_block_height_opt.map_or_else(|| Some(1), |x| Some(x)),
        )
    }
    fn get_channel(&self) -> Arc<dyn BurnchainChannel> {
        MOCK_EVENTS_STREAM.clone()
    }
    fn submit_operation(
        &mut self,
        operation: BlockstackOperationType,
        _op_signer: &mut BurnchainOpSigner,
        _attempt: u64,
    ) -> bool {
        match operation {
            BlockstackOperationType::LeaderBlockCommit(LeaderBlockCommitOp {
                block_header_hash,
                ..
            }) => {
                let mut next_commit = self.next_commit.lock().unwrap();
                if let Some(prior_commit) = next_commit.replace(block_header_hash) {
                    warn!("Mocknet controller replaced a staged commit"; "prior_commit" => %prior_commit);
                }

                true
            }
            BlockstackOperationType::DepositStx(_op) => {
                debug!("Submitted deposit stx operation");
                true
            }
            BlockstackOperationType::DepositFt(_op) => {
                debug!("Submitted deposit ft operation");
                true
            }
            BlockstackOperationType::DepositNft(_op) => {
                debug!("Submitted deposit nft operation");
                true
            }
            BlockstackOperationType::WithdrawFt(_op) => {
                debug!("Submitted withdraw ft operation");
                true
            }
            BlockstackOperationType::WithdrawNft(_op) => {
                debug!("Submitted withdraw nft operation");
                true
            }
        }
    }

    fn sync(&mut self, target_block_height_opt: Option<u64>) -> Result<(BurnchainTip, u64), Error> {
        self.receive_blocks(true, target_block_height_opt)
    }

    fn get_chain_tip(&self) -> BurnchainTip {
        self.chain_tip.as_ref().unwrap().clone()
    }

    fn get_headers_height(&self) -> u64 {
        self.indexer.get_headers_height().unwrap()
    }

    fn sortdb_ref(&self) -> &SortitionDB {
        self.db
            .as_ref()
            .expect("BUG: did not instantiate the burn DB")
    }

    fn sortdb_mut(&mut self) -> &mut SortitionDB {
        let burnchain = self.get_burnchain();

        let (db, burnchain_db) = burnchain.open_db(true).unwrap();
        self.db = Some(db);
        self.burnchain_db = Some(burnchain_db);

        match self.db {
            Some(ref mut sortdb) => sortdb,
            None => unreachable!(),
        }
    }

    fn connect_dbs(&mut self) -> Result<(), Error> {
        let burnchain = self.get_burnchain();
        burnchain.connect_db(
            &self.indexer,
            true,
            self.indexer.get_first_block_header_hash()?,
            self.indexer.get_first_block_header_timestamp()?,
        )?;
        Ok(())
    }

    fn get_stacks_epochs(&self) -> Vec<StacksEpoch> {
        self.indexer.get_stacks_epochs()
    }

    fn get_burnchain(&self) -> Burnchain {
        self.burnchain.clone()
    }

    fn wait_for_sortitions(&mut self, height_to_wait: Option<u64>) -> Result<BurnchainTip, Error> {
        loop {
            let canonical_burnchain_tip = self
                .burnchain_db
                .as_ref()
                .expect("BurnchainDB not opened")
                .get_canonical_chain_tip()
                .unwrap();
            let canonical_sortition_tip =
                SortitionDB::get_canonical_burn_chain_tip(self.sortdb_ref().conn()).unwrap();
            if canonical_burnchain_tip.block_height == canonical_sortition_tip.block_height {
                let _ = self
                    .sortdb_ref()
                    .get_sortition_result(&canonical_sortition_tip.sortition_id)
                    .expect("Sortition DB error.")
                    .expect("BUG: no data for the canonical chain tip");
                return Ok(BurnchainTip {
                    block_snapshot: canonical_sortition_tip,
                    received_at: Instant::now(),
                });
            } else if let Some(height_to_wait) = height_to_wait {
                if canonical_sortition_tip.block_height >= height_to_wait {
                    let _ = self
                        .sortdb_ref()
                        .get_sortition_result(&canonical_sortition_tip.sortition_id)
                        .expect("Sortition DB error.")
                        .expect("BUG: no data for the canonical chain tip");

                    return Ok(BurnchainTip {
                        block_snapshot: canonical_sortition_tip,
                        received_at: Instant::now(),
                    });
                }
            }
            if !self.should_keep_running() {
                return Err(Error::CoordinatorClosed);
            }
            // yield some time
            sleep_ms(100);
        }
    }

    #[cfg(test)]
    fn bootstrap_chain(&mut self, _blocks_count: u64) {
        todo!()
    }
}

pub struct MockParser {
    watch_contract: QualifiedContractIdentifier,
}

#[derive(Clone, Debug)]
pub struct MockHeader {
    pub height: u64,
    pub index_hash: StacksBlockId,
    pub parent_index_hash: StacksBlockId,
    pub time_stamp: u64,
}
#[derive(Clone, Debug)]
pub struct BlockIPC(pub NewBlock);

impl BurnHeaderIPC for MockHeader {
    type H = Self;

    fn height(&self) -> u64 {
        self.height
    }

    fn header(&self) -> Self::H {
        self.clone()
    }

    fn header_hash(&self) -> [u8; 32] {
        self.index_hash.0.clone()
    }
    fn parent_header_hash(&self) -> [u8; 32] {
        self.parent_index_hash.0.clone()
    }
    fn time_stamp(&self) -> u64 {
        self.time_stamp
    }
}

impl From<&NewBlock> for MockHeader {
    fn from(b: &NewBlock) -> Self {
        MockHeader {
            index_hash: b.index_block_hash.clone(),
            parent_index_hash: b.parent_index_block_hash.clone(),
            height: b.block_height,
            time_stamp: b.burn_block_time,
        }
    }
}

impl BurnBlockIPC for BlockIPC {
    type H = MockHeader;
    type B = NewBlock;

    fn height(&self) -> u64 {
        self.0.block_height
    }

    fn header(&self) -> Self::H {
        MockHeader::from(&self.0)
    }

    fn block(&self) -> Self::B {
        self.0.clone()
    }
}

impl BurnchainBlockDownloader for MockBlockDownloader {
    type B = BlockIPC;

    fn download(&mut self, header: &MockHeader) -> Result<BlockIPC, BurnchainError> {
        let block = self.channel.get_block(header.height).ok_or_else(|| {
            warn!("Failed to mock download height = {}", header.height);
            BurnchainError::BurnchainPeerBroken
        })?;

        Ok(BlockIPC(block))
    }
}

impl BurnchainBlockParser for MockParser {
    type B = BlockIPC;

    fn parse(&mut self, block: &BlockIPC) -> Result<BurnchainBlock, BurnchainError> {
        Ok(BurnchainBlock::StacksHyperBlock(
            StacksHyperBlock::from_new_block_event(&self.watch_contract, block.block()),
        ))
    }
}

impl MockIndexer {
    pub fn new(watch_contract: QualifiedContractIdentifier) -> MockIndexer {
        MockIndexer {
            incoming_channel: MOCK_EVENTS_STREAM.clone(),
            watch_contract,
            blocks: vec![],
            minimum_recorded_height: 0,
        }
    }
}

impl BurnchainIndexer for MockIndexer {
    type P = MockParser;
    type B = BlockIPC;
    type D = MockBlockDownloader;

    fn connect(&mut self, _readwrite: bool) -> Result<(), BurnchainError> {
        Ok(())
    }

    fn get_channel(&self) -> Arc<(dyn BurnchainChannel + 'static)> {
        todo!()
    }

    fn get_first_block_height(&self) -> u64 {
        0
    }

    fn get_first_block_header_hash(&self) -> Result<BurnchainHeaderHash, BurnchainError> {
        Ok(BurnchainHeaderHash(make_mock_byte_string(0)))
    }

    fn get_first_block_header_timestamp(&self) -> Result<u64, BurnchainError> {
        Ok(0)
    }

    fn get_stacks_epochs(&self) -> Vec<StacksEpoch> {
        stacks::core::STACKS_EPOCHS_REGTEST.to_vec()
    }

    fn get_headers_path(&self) -> String {
        "".into()
    }

    fn get_headers_height(&self) -> Result<u64, BurnchainError> {
        if self.blocks.len() == 0 {
            Err(BurnchainError::MissingHeaders)
        } else {
            Ok(self.minimum_recorded_height + (self.blocks.len() as u64) - 1)
        }
    }

    fn get_highest_header_height(&self) -> Result<u64, BurnchainError> {
        Ok(self.incoming_channel.highest_block())
    }

    fn find_chain_reorg(&mut self) -> Result<u64, BurnchainError> {
        // No reorgs in the current version of the mock event stream
        self.get_headers_height()
    }

    fn sync_headers(
        &mut self,
        start_height: u64,
        end_height: Option<u64>,
    ) -> Result<u64, BurnchainError> {
        if let Some(end_height) = end_height.as_ref() {
            if end_height <= &start_height {
                return Ok(*end_height);
            }
        }

        let d = self.downloader();
        let start_fill = match self.get_headers_height() {
            Ok(height) => height + 1,
            Err(_) => 0,
        };
        d.fill_blocks(&mut self.blocks, start_fill, end_height)?;

        self.get_headers_height()
    }

    fn drop_headers(&mut self, new_height: u64) -> Result<(), BurnchainError> {
        if new_height < self.minimum_recorded_height {
            return Err(BurnchainError::BurnchainPeerBroken);
        }

        let drop_index = new_height - self.minimum_recorded_height;
        self.blocks.truncate(drop_index as usize);
        Ok(())
    }

    fn read_headers(
        &self,
        start_block: u64,
        end_block: u64,
    ) -> Result<Vec<MockHeader>, BurnchainError> {
        if start_block < self.minimum_recorded_height {
            return Err(BurnchainError::MissingHeaders);
        }
        if end_block < start_block {
            return Err(BurnchainError::BurnchainPeerBroken);
        }
        let start_index = (start_block - self.minimum_recorded_height) as usize;
        let end_index = cmp::min(
            self.blocks.len(),
            (end_block - self.minimum_recorded_height) as usize,
        );
        let headers = self.blocks[start_index..end_index]
            .iter()
            .map(|b| MockHeader::from(b))
            .collect();
        Ok(headers)
    }

    fn downloader(&self) -> MockBlockDownloader {
        MockBlockDownloader {
            channel: self.incoming_channel.clone(),
        }
    }

    fn parser(&self) -> MockParser {
        MockParser {
            watch_contract: self.watch_contract.clone(),
        }
    }
}<|MERGE_RESOLUTION|>--- conflicted
+++ resolved
@@ -1,9 +1,6 @@
 use std::cmp;
-<<<<<<< HEAD
 use std::collections::HashMap;
-=======
 use std::convert::TryInto;
->>>>>>> 69322514
 use std::sync::atomic::{AtomicBool, Ordering};
 use std::sync::{Arc, Mutex};
 use std::time::Instant;
@@ -29,16 +26,11 @@
 use stacks::vm::types::{QualifiedContractIdentifier, TupleData};
 use stacks::vm::Value as ClarityValue;
 
-use crate::burnchains::l1_events::burnchain_from_config;
 use crate::operations::BurnchainOpSigner;
 use crate::{BurnchainController, BurnchainTip, Config};
 
 use super::db_indexer::DBBurnchainIndexer;
-<<<<<<< HEAD
 use super::{burnchain_from_config, BurnchainChannel, Error};
-=======
-use super::{BurnchainChannel, Error};
->>>>>>> 69322514
 
 #[derive(Clone)]
 pub struct MockChannel {
@@ -248,7 +240,6 @@
             }
         });
 
-<<<<<<< HEAD
         let effective_parent = match specify_parent {
             Some(parent) => parent,
             None => upcoming_burn_block - 1,
@@ -267,12 +258,6 @@
         let block_height = parent_block_height + 1;
 
         let index_block_hash = StacksBlockId(make_mock_byte_string(upcoming_burn_block));
-=======
-        let parent_index_block_hash =
-            StacksBlockId(make_mock_byte_string(*next_burn_block as i64 - 1));
-
-        let index_block_hash = StacksBlockId(make_mock_byte_string(*next_burn_block as i64));
->>>>>>> 69322514
 
         let new_block = NewBlock {
             block_height,
@@ -282,19 +267,15 @@
             events: tx_event.into_iter().collect(),
         };
 
-        info!("Layer 1 block pushed {:?}", &new_block);
-
-<<<<<<< HEAD
         self.burn_block_to_height
             .insert(upcoming_burn_block, block_height);
         self.burn_block_to_parent
             .insert(upcoming_burn_block, effective_parent);
-=======
+
         info!("Layer 1 block mined";
             "block_height" => new_block.block_height,
             "index_block_hash" => %new_block.index_block_hash,
             "parent_index_block_hash" => %new_block.parent_index_block_hash);
->>>>>>> 69322514
 
         self.indexer
             .get_channel()

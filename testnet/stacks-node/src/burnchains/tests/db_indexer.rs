use crate::burnchains::burnchain_from_config;
use crate::burnchains::db_indexer::DBBurnchainIndexer;
use crate::burnchains::tests::{make_test_new_block, random_sortdb_test_dir};
use crate::config::BurnchainConfig;
use stacks::burnchains::indexer::BurnchainIndexer;
use stacks::chainstate::coordinator::CoordinatorCommunication;
use stacks::types::chainstate::{BurnchainHeaderHash, StacksBlockId};

/// Create config settings for the tests.
fn make_test_config() -> BurnchainConfig {
    let mut config = BurnchainConfig::default();
    config.chain = "stacks_layer_1".to_string();
    config.mode = "hyperchain".to_string();
    config.first_burn_header_height = 0;
    config.first_burn_header_hash =
<<<<<<< HEAD
        "0000000000000000000000000000000000000000000000000000000000000000".to_string();
=======
        "0101010101010101010101010101010101010101010101010101010101010101".to_string();
>>>>>>> 69322514
    config.first_burn_header_timestamp = 0u64;
    config
}

/// Make indexer with test settings.
fn make_test_indexer() -> DBBurnchainIndexer {
    let mut indexer = DBBurnchainIndexer::new(&random_sortdb_test_dir(), make_test_config(), true)
        .expect("Couldn't create indexer.");
    indexer
        .connect(true)
        .expect("Could not connect test indexer.");
    indexer
}

/// Tests that we can make a DBBurnchainIndexer and connect.
#[test]
fn test_connect() {
    let mut indexer = make_test_indexer();
    indexer.connect(true).expect("Couldn't connect.");
}

/// Make indexer with test settings and add 10 test new blocks.
fn make_test_indexer_add_10_block_branch() -> DBBurnchainIndexer {
    let mut indexer = make_test_indexer();
    indexer.connect(true).expect("Couldn't connect.");

    let input_channel = indexer.get_channel();

    // Add heights up to 10.
    for block_idx in 1..11 {
        let new_block = make_test_new_block(
            block_idx,
            block_idx as u8,
            (block_idx - 1) as u8,
            make_test_config().contract_identifier.clone(),
        );
        input_channel
            .push_block(new_block)
            .expect("Failed to push block");
    }

    indexer
}
/// Tests that we can open an input channel, input some blocks, and see that reflected
/// in `get_highest_header_height`.
#[test]
fn test_highest_height() {
    let indexer = make_test_indexer_add_10_block_branch();
    let highest_height = indexer
        .get_highest_header_height()
        .expect("Couldn't get height");
    assert_eq!(10, highest_height);
}

#[test]
fn test_read_headers() {
    let indexer = make_test_indexer_add_10_block_branch();
    let headers = indexer.read_headers(1, 11).expect("Couldn't get height");
    for header in &headers {
        info!("{:?}", &header);
    }
    assert_eq!(10, headers.len());
}

/// Create the following fork:
///    / 3
/// 1
///    \ 2 -> 4
///
/// These are added in the order [1, 3, 2, 4]. Becasue of lexicographic tie-breaking based on hash,
/// the first (only) reorg is at 4.
#[test]
fn test_detect_reorg() {
    let mut indexer = make_test_indexer();
    indexer.connect(true).expect("Couldn't connect.");

    let input_channel = indexer.get_channel();

    let contract_identifier = make_test_config().contract_identifier.clone();
    input_channel
        .push_block(make_test_new_block(
            1,
            1u8,
            0u8,
            contract_identifier.clone(),
        ))
        .expect("Failed to push block");
    assert_eq!(
        1,
        indexer
            .find_chain_reorg()
            .expect("Call to `find_chain_reorg` failed.")
    );

    input_channel
        .push_block(make_test_new_block(
            2,
            3u8,
            1u8,
            contract_identifier.clone(),
        ))
        .expect("Failed to push block");
    assert_eq!(
        2,
        indexer
            .find_chain_reorg()
            .expect("Call to `find_chain_reorg` failed.")
    );

    input_channel
        .push_block(make_test_new_block(
            2,
            2u8,
            1u8,
            contract_identifier.clone(),
        ))
        .expect("Failed to push block");
    // Chain tip changes based on lexicographic tie-breaking.
    assert_eq!(
        1,
        indexer
            .find_chain_reorg()
            .expect("Call to `find_chain_reorg` failed.")
    );

    input_channel
        .push_block(make_test_new_block(
            3,
            4u8,
            2u8,
            contract_identifier.clone(),
        ))
        .expect("Failed to push block");
    // Not a reorg because 2 was previous tip.
    assert_eq!(
        3,
        indexer
            .find_chain_reorg()
            .expect("Call to `find_chain_reorg` failed.")
    );
}

/// `sync_headers` shouldn't block, and should always return the max height.
#[test]
fn test_sync_headers() {
    let mut indexer = make_test_indexer_add_10_block_branch();

    // No matter what the inputs, the answer is `10`, the max height.
    assert_eq!(
        10,
        indexer
            .sync_headers(1, Some(2))
            .expect("Couldn't get height")
    );
    assert_eq!(
        10,
        indexer
            .sync_headers(1, Some(11))
            .expect("Couldn't get height")
    );
    assert_eq!(
        10,
        indexer.sync_headers(1, None).expect("Couldn't get height")
    );
}

/// `drop_headers` is a no-op. Should just always return success.
#[test]
fn test_drop_headers() {
    let mut indexer = make_test_indexer_add_10_block_branch();

    indexer
        .drop_headers(1)
        .expect("`drop_headers` should succed");
    indexer
        .drop_headers(10)
        .expect("`drop_headers` should succed");
    indexer
        .drop_headers(20)
        .expect("`drop_headers` should succed");
}

/// Test that if we set "first header hash" to something higher than the first block,
/// that will be the first block we record.
#[test]
fn test_first_header_hash_requires_waiting() {
    let mut config = make_test_config();

    config.first_burn_header_hash =
        "0303030303030303030303030303030303030303030303030303030303030303".to_string();
    let mut indexer = DBBurnchainIndexer::new(&random_sortdb_test_dir(), config, true)
        .expect("Couldn't create indexer.");

    indexer.connect(true).expect("Couldn't connect.");

    let input_channel = indexer.get_channel();

    // Add heights up to 10.
    for block_idx in 1..11 {
        let new_block = make_test_new_block(
            block_idx,
            block_idx as u8,
            (block_idx - 1) as u8,
            make_test_config().contract_identifier.clone(),
        );
        input_channel
            .push_block(new_block)
            .expect("Failed to push block");
    }

    let headers = indexer.read_headers(1, 11).expect("Couldn't get height");
    for header in &headers {
        info!("{:?}", &header);
    }
}

/// Test the DBBurnchainIndexer in the context of Burnchain::sync_with_indexer.
#[test]
fn test_db_sync_with_indexer() {
    let mut indexer = make_test_indexer();
    let config = make_test_config();
    let burnchain_dir = random_sortdb_test_dir();

    let first_burn_header_hash = BurnchainHeaderHash(
        StacksBlockId::from_hex(&config.first_burn_header_hash)
            .expect("Could not parse `first_burn_header_hash`.")
            .0,
    );

    let mut burnchain =
        burnchain_from_config(&burnchain_dir, &config).expect("Could not create Burnchain.");
    let _ = burnchain
        .connect_db(
            &indexer,
            true,
            first_burn_header_hash,
            config.first_burn_header_timestamp,
        )
        .expect("Could not connect burnchain.");

    let (_receivers, channels) = CoordinatorCommunication::instantiate();

    let target_block_height_opt = Some(10);

    let input_channel = indexer.get_channel();

    // Add heights up to 10.
    for block_idx in 1..11 {
        let new_block = make_test_new_block(
            block_idx,
            block_idx as u8,
            (block_idx - 1) as u8,
            make_test_config().contract_identifier.clone(),
        );
        input_channel
            .push_block(new_block)
            .expect("Failed to push block");
    }

    let result = burnchain
        .sync_with_indexer(
            &mut indexer,
            channels.clone(),
            target_block_height_opt,
            None,
            None,
        )
        .expect("Call to `sync_with_indexer` should succeed.");

    assert_eq!(10, result.block_height);
    assert_eq!(
        "0a0a0a0a0a0a0a0a0a0a0a0a0a0a0a0a0a0a0a0a0a0a0a0a0a0a0a0a0a0a0a0a",
        result.block_hash.to_string()
    );
}

/// Test the DBBurnchainIndexer in the context of Burnchain::sync_with_indexer. Create a short
/// sequence.
#[test]
fn test_db_sync_with_indexer_short_sequence() {
    let mut indexer = make_test_indexer();
    let config = make_test_config();
    let burnchain_dir = random_sortdb_test_dir();

    let first_burn_header_hash = BurnchainHeaderHash(
        StacksBlockId::from_hex(&config.first_burn_header_hash)
            .expect("Could not parse `first_burn_header_hash`.")
            .0,
    );

    let mut burnchain =
        burnchain_from_config(&burnchain_dir, &config).expect("Could not create Burnchain.");
    let (_sortition_db, burn_db) = burnchain
        .connect_db(
            &indexer,
            true,
            first_burn_header_hash,
            config.first_burn_header_timestamp,
        )
        .expect("Could not connect burnchain.");

    let (_receivers, channels) = CoordinatorCommunication::instantiate();

    let target_block_height_opt = Some(10);

    let input_channel = indexer.get_channel();

    input_channel
        .push_block(make_test_new_block(
            1,
            1 as u8,
            0 as u8,
            make_test_config().contract_identifier.clone(),
        ))
        .expect("Failed to push block");

    let result = burnchain
        .sync_with_indexer(
            &mut indexer,
            channels.clone(),
            target_block_height_opt,
            None,
            None,
        )
        .expect("Call to `sync_with_indexer` should succeed.");

    assert_eq!(1, result.block_height);
    assert_eq!(
        "0101010101010101010101010101010101010101010101010101010101010101",
        result.block_hash.to_string()
    );
    let canonical_tip = burn_db
        .get_canonical_chain_tip()
        .expect("Should have a chain tip.");
    assert_eq!(1, canonical_tip.block_height);
    assert_eq!(
        "0101010101010101010101010101010101010101010101010101010101010101",
        canonical_tip.block_hash.to_string()
    );

    input_channel
        .push_block(make_test_new_block(
            2,
            2,
            1 as u8,
            make_test_config().contract_identifier.clone(),
        ))
        .expect("Failed to push block");

    let result = burnchain
        .sync_with_indexer(
            &mut indexer,
            channels.clone(),
            target_block_height_opt,
            None,
            None,
        )
        .expect("Call to `sync_with_indexer` should succeed.");

    assert_eq!(2, result.block_height);
    assert_eq!(
        "0202020202020202020202020202020202020202020202020202020202020202",
        result.block_hash.to_string()
    );
    let canonical_tip = burn_db
        .get_canonical_chain_tip()
        .expect("Should have a chain tip.");
    assert_eq!(2, canonical_tip.block_height);
    assert_eq!(
        "0202020202020202020202020202020202020202020202020202020202020202",
        canonical_tip.block_hash.to_string()
    );
}

/// Test the DBBurnchainIndexer in the context of Burnchain::sync_with_indexer. Include
/// a fork, and sync_with_indexer after every push.
#[test]
fn test_db_sync_with_indexer_long_fork_repeated_calls() {
    let mut indexer = make_test_indexer();
    let config = make_test_config();
    let burnchain_dir = random_sortdb_test_dir();

    let first_burn_header_hash = BurnchainHeaderHash(
        StacksBlockId::from_hex(&config.first_burn_header_hash)
            .expect("Could not parse `first_burn_header_hash`.")
            .0,
    );

    let mut burnchain =
        burnchain_from_config(&burnchain_dir, &config).expect("Could not create Burnchain.");
    let (_sortition_db, burn_db) = burnchain
        .connect_db(
            &indexer,
            true,
            first_burn_header_hash,
            config.first_burn_header_timestamp,
        )
        .expect("Could not connect burnchain.");

    let (_receivers, channels) = CoordinatorCommunication::instantiate();

    let target_block_height_opt = Some(10);

    let input_channel = indexer.get_channel();

    // Convenience method to push a block. Test the running chain tip against `expected_tip_height` and `expected_hash`.
    let mut push_height_block_parent =
        |block_height: u64,
         block_idx: u8,
         parent_block_idx: u8,
         expected_tip_height: u64,
         expected_tip_hash: &str| {
            input_channel
                .push_block(make_test_new_block(
                    block_height,
                    block_idx,
                    parent_block_idx,
                    make_test_config().contract_identifier.clone(),
                ))
                .expect("Failed to push block");

            let sync_result = burnchain
                .sync_with_indexer(
                    &mut indexer,
                    channels.clone(),
                    target_block_height_opt,
                    None,
                    None,
                )
                .expect("We expect call calls to succeed.");
            assert_eq!(expected_tip_height, sync_result.block_height);
            assert_eq!(expected_tip_hash, sync_result.block_hash.to_string());

            let canonical_tip = burn_db
                .get_canonical_chain_tip()
                .expect("Should have a chain tip.");
            assert_eq!(expected_tip_height, canonical_tip.block_height);
            assert_eq!(expected_tip_hash, canonical_tip.block_hash.to_string());
        };

    // Fork is:
    // 1 -> 2 -> 3 -> 4 -> 9 -> 10
    //   \-> 6 -> 7 -> 8 -> 5
    //
    // Order added is:
    // 1, 2, 3, 6, 4, 7, 5, 8, 9, 10
    push_height_block_parent(1, 1, 0, 1, &"01".repeat(32));
    push_height_block_parent(2, 2, 1, 2, &"02".repeat(32));
    push_height_block_parent(3, 3, 2, 3, &"03".repeat(32));
    push_height_block_parent(2, 6, 1, 3, &"03".repeat(32));
    push_height_block_parent(4, 4, 3, 4, &"04".repeat(32));
    push_height_block_parent(3, 7, 6, 4, &"04".repeat(32));
    push_height_block_parent(5, 9, 4, 5, &"09".repeat(32));
    push_height_block_parent(4, 8, 7, 5, &"09".repeat(32));
    push_height_block_parent(5, 5, 8, 5, &"05".repeat(32));
    push_height_block_parent(6, 10, 9, 6, &"0a".repeat(32));
}

/// Test the DBBurnchainIndexer in the context of Burnchain::sync_with_indexer. Include
/// a fork, and just call sync_with_indexer once at the end.
#[test]
fn test_db_sync_with_indexer_long_fork_call_at_end() {
    let mut indexer = make_test_indexer();
    let config = make_test_config();
    let burnchain_dir = random_sortdb_test_dir();

    let first_burn_header_hash = BurnchainHeaderHash(
        StacksBlockId::from_hex(&config.first_burn_header_hash)
            .expect("Could not parse `first_burn_header_hash`.")
            .0,
    );

    let mut burnchain =
        burnchain_from_config(&burnchain_dir, &config).expect("Could not create Burnchain.");
    let (_sortition_db, burn_db) = burnchain
        .connect_db(
            &indexer,
            true,
            first_burn_header_hash,
            config.first_burn_header_timestamp,
        )
        .expect("Could not connect burnchain.");

    let (_receivers, channels) = CoordinatorCommunication::instantiate();

    let target_block_height_opt = Some(10);

    let input_channel = indexer.get_channel();

    // Convenience method to push a block. Test the running chain tip against `expected_tip_height`.
    let push_height_block_parent = |block_height: u64, block_idx: u8, parent_block_idx: u8| {
        input_channel
            .push_block(make_test_new_block(
                block_height,
                block_idx,
                parent_block_idx,
                make_test_config().contract_identifier.clone(),
            ))
            .expect("Failed to push block");
    };

    // Fork is:
    // 1 -> 2 -> 3 -> 4 -> 5 -> 10
    //   \-> 6 -> 7 -> 8 -> 9
    //
    // Order added is:
    // 1, 2, 3, 6, 4, 7, 5, 8, 9, 10
    push_height_block_parent(1, 1, 0);
    push_height_block_parent(2, 2, 1);
    push_height_block_parent(3, 3, 2);
    push_height_block_parent(2, 6, 1);
    push_height_block_parent(4, 4, 3);
    push_height_block_parent(3, 7, 6);
    push_height_block_parent(5, 5, 4);
    push_height_block_parent(4, 8, 7);
    push_height_block_parent(5, 9, 8);
    push_height_block_parent(6, 10, 5);

    let sync_result = burnchain
        .sync_with_indexer(
            &mut indexer,
            channels.clone(),
            target_block_height_opt,
            None,
            None,
        )
        .expect("We expect call calls to succeed.");
    assert_eq!(6, sync_result.block_height);
    assert_eq!(
        "0a0a0a0a0a0a0a0a0a0a0a0a0a0a0a0a0a0a0a0a0a0a0a0a0a0a0a0a0a0a0a0a",
        sync_result.block_hash.to_string()
    );
    let canonical_tip = burn_db
        .get_canonical_chain_tip()
        .expect("Should have a chain tip.");
    assert_eq!(6, canonical_tip.block_height);
    assert_eq!(
        "0a0a0a0a0a0a0a0a0a0a0a0a0a0a0a0a0a0a0a0a0a0a0a0a0a0a0a0a0a0a0a0a",
        canonical_tip.block_hash.to_string()
    );
}<|MERGE_RESOLUTION|>--- conflicted
+++ resolved
@@ -11,13 +11,9 @@
     let mut config = BurnchainConfig::default();
     config.chain = "stacks_layer_1".to_string();
     config.mode = "hyperchain".to_string();
-    config.first_burn_header_height = 0;
+    config.first_burn_header_height = 1;
     config.first_burn_header_hash =
-<<<<<<< HEAD
-        "0000000000000000000000000000000000000000000000000000000000000000".to_string();
-=======
         "0101010101010101010101010101010101010101010101010101010101010101".to_string();
->>>>>>> 69322514
     config.first_burn_header_timestamp = 0u64;
     config
 }

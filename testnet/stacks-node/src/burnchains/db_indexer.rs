--- conflicted
+++ resolved
@@ -236,9 +236,6 @@
         // In order to record this block, we either: 1) have already started recording, or 2) this
         // block has the "first hash" we're looking for.
         if current_canonical_tip_opt.is_none() {
-<<<<<<< HEAD
-            if header.parent_header_hash != self.first_burn_header_hash {
-=======
             info!(
                 "BurnchainChannel: have not written any blocks yet";
                 "header_hash" => %header.header_hash
@@ -246,7 +243,6 @@
             if header.header_hash != self.first_burn_header_hash {
                 info!("BurnchainChannel: not the first block we are looking for";
                 "header_hash"=> %self.first_burn_header_hash, "self.first_burn_header_hash" => %self.first_burn_header_hash);
->>>>>>> 69322514
                 return Ok(());
             } else {
                 info!(

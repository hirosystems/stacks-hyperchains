use reqwest::StatusCode;
use serde_json::json;
use stacks::address::AddressHashMode;
use stacks::chainstate::stacks::miner::Proposal;
use stacks::chainstate::stacks::{
    StacksPrivateKey, StacksPublicKey, StacksTransaction, StacksTransactionSigner, TransactionAuth,
    TransactionContractCall, TransactionPostConditionMode, TransactionSpendingCondition,
    TransactionVersion,
};
use stacks::net::http::HttpBlockProposalRejected;
use stacks::net::RPCFeeEstimateResponse;
use stacks::util::hash::hex_bytes;
use stacks::vm::types::{QualifiedContractIdentifier, TupleData};
use stacks::vm::ClarityName;
use stacks::vm::Value as ClarityValue;
use stacks_common::types::chainstate::{BlockHeaderHash, BurnchainHeaderHash, StacksAddress};
use stacks_common::util::hash::{to_hex, Sha512Trunc256Sum};

use crate::config::BurnchainConfig;
use crate::operations::BurnchainOpSigner;
use crate::stacks_common::codec::StacksMessageCodec;

use super::ClaritySignature;

/// Default fee to pay for a miner commitment, in case no estimate is available.
const DEFAULT_MINER_COMMITMENT_FEE: u64 = 100_000u64;

pub trait Layer1Committer {
    /// Return the number of signatures that need to be included alongside a commit transaction
    fn commit_required_signatures(&self) -> u8;
    /// Send a block proposal to the participant indicated by `participant_index`.
    /// If `participant_index >= (self.commit_required_signatures - 1)`, this will return an error because:
    ///   * It refers to a non-existent participant (if >= self.commit_required_signatures)
    ///   * Or it refers to the current miner (which is logically = index self.commit_required_signatures - 1)
    fn propose_block_to(
        &self,
        participant_index: u8,
        proposal: &Proposal,
    ) -> Result<ClaritySignature, Error>;
    fn make_commit_tx(
        &self,
        committed_block_hash: BlockHeaderHash,
        target_tip: BurnchainHeaderHash,
        withdrawal_merkle_root: Sha512Trunc256Sum,
        signatures: Vec<ClaritySignature>,
        attempt: u64,
        op_signer: &mut BurnchainOpSigner,
    ) -> Result<StacksTransaction, Error>;
}

pub struct DirectCommitter {
    pub config: BurnchainConfig,
}

#[derive(Clone, Debug)]
pub struct MultiMinerParticipant {
    pub public_key: [u8; 33],
    pub rpc_server: String,
}

pub struct MultiPartyCommitter {
    pub config: BurnchainConfig,
    other_participants: Vec<MultiMinerParticipant>,
    required_signers: u8,
    contract: QualifiedContractIdentifier,
}

/// Represents the returned JSON
///  from the L1 /v2/accounts endpoint
#[derive(Deserialize)]
struct RpcAccountResponse {
    nonce: u64,
    #[allow(dead_code)]
    balance: String,
}

#[derive(Debug)]
pub enum Error {
    AlreadyCommitted,
    NonceGetFailure(String),
    BadCommitment,
    NoSuchParticipant,
    BlockProposalRequest(String),
    BlockProposalRejected(String),
}

fn l1_addr_from_signer(is_mainnet: bool, signer: &BurnchainOpSigner) -> StacksAddress {
    let hash_mode = AddressHashMode::SerializeP2PKH;
    let addr_version = if is_mainnet {
        hash_mode.to_version_mainnet()
    } else {
        hash_mode.to_version_testnet()
    };
    StacksAddress::from_public_keys(addr_version, &hash_mode, 1, &vec![signer.get_public_key()])
        .expect("Failed to make Stacks address from public key")
}

fn l1_get_nonce(l1_rpc_interface: &str, address: &StacksAddress) -> Result<u64, Error> {
    let url = format!("{}/v2/accounts/{}?proof=0", l1_rpc_interface, address);
    let response_json: RpcAccountResponse = reqwest::blocking::get(url)
        .map_err(|e| Error::NonceGetFailure(e.to_string()))?
        .json()
        .map_err(|e| Error::NonceGetFailure(e.to_string()))?;
    Ok(response_json.nonce)
}

<<<<<<< HEAD
/// Extract the median of three fee estimates, if it exists, or else return None.
pub fn compute_fee_from_response(
    response: &reqwest::Result<RPCFeeEstimateResponse>,
) -> Option<u64> {
    match response {
        Ok(fee_estimate_response) => {
            let estimations = &fee_estimate_response.estimations;
            if estimations.len() < 3 {
                None
            } else {
                Some(estimations[1].fee)
            }
        }
        Err(_) => None,
    }
}

=======
/// Compute an effective fee to use, based on a transaction, and response scalars. Use the equation:
///     `base_fee` + `fee_rate` x `cost_scalar_change_by_byte` x (`final_size` - `estimated_size`)
pub fn calculate_fee_rate_adjustment(
    transaction: &StacksTransaction,
    base_fee: u64,
    fee_rate: f64,
    cost_scalar_change_by_byte: f64,
) -> Result<u64, FeeCalculationError> {
    let mut transaction_bytes = vec![];
    transaction
        .consensus_serialize(&mut transaction_bytes)
        .map_err(|e| {
            warn!("Error serializing transaction: {:?}", transaction);
            FeeCalculationError::ErrorSerializingTransaction
        })?;

    let final_size = transaction_bytes.len();
    let estimated_size = transaction.payload.serialize_to_vec().len();
    // info!("final_size {}", &final_size);
    // info!("estimated_size {}", &estimated_size);
    let adjustment =
        (fee_rate * cost_scalar_change_by_byte) * (final_size - estimated_size) as f64;

    Ok(base_fee + adjustment as u64)
}

/// 1) Parse `response`.
/// 2) Ensure there are fee estimates and extract the median fee rate.
/// 3) Use the `fee rate` and the `cost scalar change by byte` to get the adjusted fee.
pub fn compute_fee_from_response_and_transaction(
    transaction: &StacksTransaction,
    response: &reqwest::Result<RPCFeeEstimateResponse>,
) -> Result<u64, FeeCalculationError> {
    match response {
        Ok(fee_estimate_response) => {
            let estimations = &fee_estimate_response.estimations;
            if estimations.len() == 0 {
                return Err(FeeCalculationError::NoEstimatesReturned);
            }

            let mid_point = estimations.len() / 2;
            let fee_rate = estimations[mid_point].fee_rate;

            let adjusted = calculate_fee_rate_adjustment(
                transaction,
                estimations[mid_point].fee,
                fee_rate,
                fee_estimate_response.cost_scalar_change_by_byte,
            )?;

            Ok(adjusted)
        }
        Err(e) => {
            warn!(
                "Failure getting response from L1 on recommended fee rate: {:?}",
                &e
            );
            Err(FeeCalculationError::L1ResponseFailure)
        }
    }
}

#[derive(Debug, PartialEq)]
pub enum FeeCalculationError {
    L1ResponseFailure,
    NoEstimatesReturned,
    ErrorSerializingTransaction,
}

>>>>>>> 0efd1c1b
/// Ask the L1 fee estimate endpoint for fee estimates. Return the median estimate of 3 estimates,
/// if it exists, or else return None.
fn calculate_l1_fee_for_transaction(
    transaction: &StacksTransaction,
    http_origin: &str,
<<<<<<< HEAD
) -> Option<u64> {
=======
) -> Result<u64, FeeCalculationError> {
    info!("Transaction to ask L1 for is: {:?}", &transaction);
    let transaction_json = serde_json::to_string(&transaction).unwrap();
    info!(
        "Transaction to ask L1 for is (in JSON): {:?}",
        &transaction_json
    );

>>>>>>> 0efd1c1b
    let client = reqwest::blocking::Client::new();

    let path = format!("{}/v2/fees/transaction", &http_origin);
    let payload_data = transaction.payload.serialize_to_vec();
    let payload_hex = format!("0x{}", to_hex(&payload_data));

    let body = json!({ "transaction_payload": payload_hex.clone() });

    let res = client
        .post(&path)
        .json(&body)
        .send()
        .expect("Should be able to post");

<<<<<<< HEAD
    let json_result: reqwest::Result<RPCFeeEstimateResponse> = res.json::<RPCFeeEstimateResponse>();
    let fee_result = compute_fee_from_response(&json_result);
    debug!("Response from L1 suggests fee to use is: {:?}", &fee_result);
=======
    let json_response: reqwest::Result<RPCFeeEstimateResponse> =
        res.json::<RPCFeeEstimateResponse>();
    let fee_result = compute_fee_from_response_and_transaction(transaction, &json_response);
    info!("Response from L1 suggests fee to use is: {:?}", &fee_result);

>>>>>>> 0efd1c1b
    fee_result
}

impl std::fmt::Display for Error {
    fn fmt(&self, f: &mut std::fmt::Formatter<'_>) -> std::fmt::Result {
        match self {
            Error::AlreadyCommitted => {
                write!(f, "Commitment previously constructed at this burn block")
            }
            Error::NonceGetFailure(e) => write!(f, "Failed to obtain miner's nonce: {}", e),
            Error::BlockProposalRequest(e) => {
                write!(f, "Failure during block proposal request: {}", e)
            }
            Error::BlockProposalRejected(e) => write!(f, "Rejected block proposal: {}", e),
            Error::BadCommitment => write!(f, "Submitted commitment contents are not valid"),
            Error::NoSuchParticipant => write!(
                f,
                "Participant index refers to a non-existent participant or the current node (self)"
            ),
        }
    }
}

impl MultiPartyCommitter {
    pub fn new(
        config: &BurnchainConfig,
        required_signers: u8,
        contract: &QualifiedContractIdentifier,
        other_participants: Vec<MultiMinerParticipant>,
    ) -> Self {
        Self {
            config: config.clone(),
            required_signers,
            contract: contract.clone(),
            other_participants,
        }
    }

    fn make_mine_contract_call(
        &self,
        sender: &StacksPrivateKey,
        sender_nonce: u64,
        tx_fee: u64,
        commit_to: BlockHeaderHash,
        target_tip: BurnchainHeaderHash,
        withdrawal_root: Sha512Trunc256Sum,
        signatures: Vec<ClaritySignature>,
    ) -> Result<StacksTransaction, Error> {
        let QualifiedContractIdentifier {
            issuer: contract_addr,
            name: contract_name,
        } = self.contract.clone();
        let version = if self.config.is_mainnet() {
            TransactionVersion::Mainnet
        } else {
            TransactionVersion::Testnet
        };

        let block_val = ClarityValue::buff_from(commit_to.as_bytes().to_vec())
            .map_err(|_| Error::BadCommitment)?;
        let target_tip_val = ClarityValue::buff_from(target_tip.as_bytes().to_vec())
            .map_err(|_| Error::BadCommitment)?;
        let withdrawal_root_val = ClarityValue::buff_from(withdrawal_root.as_bytes().to_vec())
            .map_err(|_| Error::BadCommitment)?;
        let signatures_val = ClarityValue::list_from(
            signatures
                .into_iter()
                .map(|s| {
                    ClarityValue::buff_from(s.0.to_vec())
                        .expect("Failed to construct length 65 buffer")
                })
                .collect(),
        )
        .map_err(|_| Error::BadCommitment)?;

        let block_data_val = TupleData::from_data(vec![
            ("block".into(), block_val),
            ("withdrawal-root".into(), withdrawal_root_val),
            ("target-tip".into(), target_tip_val),
        ])
        .map_err(|_| Error::BadCommitment)?;

        let payload = TransactionContractCall {
            address: contract_addr.into(),
            contract_name,
            function_name: ClarityName::from("commit-block"),
            function_args: vec![block_data_val.into(), signatures_val],
        };

        let mut sender_spending_condition = TransactionSpendingCondition::new_singlesig_p2pkh(
            StacksPublicKey::from_private(sender),
        )
        .expect("Failed to create p2pkh spending condition from public key.");
        sender_spending_condition.set_nonce(sender_nonce);
        sender_spending_condition.set_tx_fee(tx_fee);
        let auth = TransactionAuth::Standard(sender_spending_condition);

        let mut unsigned_tx = StacksTransaction::new(version, auth, payload.into());
        unsigned_tx.anchor_mode = self.config.anchor_mode.clone();
        unsigned_tx.post_condition_mode = TransactionPostConditionMode::Allow;
        unsigned_tx.chain_id = self.config.chain_id;

        let mut tx_signer = StacksTransactionSigner::new(&unsigned_tx);
        tx_signer.sign_origin(sender).unwrap();

        Ok(tx_signer
            .get_tx()
            .expect("Failed to get signed transaction from signer"))
    }

    pub fn make_commit_tx(
        &self,
        committed_block_hash: BlockHeaderHash,
        target_tip: BurnchainHeaderHash,
        withdrawal_merkle_root: Sha512Trunc256Sum,
        signatures: Vec<ClaritySignature>,
        attempt: u64,
        op_signer: &mut BurnchainOpSigner,
    ) -> Result<StacksTransaction, Error> {
        // todo: think about enabling replace-by-nonce?
        if attempt > 1 {
            return Err(Error::AlreadyCommitted);
        }

        // figure out the miner's nonce
        let miner_address = l1_addr_from_signer(self.config.is_mainnet(), op_signer);
        let nonce = l1_get_nonce(&self.config.get_rpc_url(), &miner_address).map_err(|e| {
            error!("Failed to obtain miner nonce: {}", e);
            e
        })?;

<<<<<<< HEAD
        // step 2: fee estimate
=======
        // fee estimate
>>>>>>> 0efd1c1b
        let pre_transaction = self
            .make_mine_contract_call(
                op_signer.get_sk(),
                nonce,
                DEFAULT_MINER_COMMITMENT_FEE,
                committed_block_hash,
                target_tip,
                withdrawal_merkle_root,
                signatures.clone(),
            )
            .map_err(|e| {
                error!("Failed to construct contract call operation: {}", e);
                e
            })?;
<<<<<<< HEAD

        let computed_fee =
            calculate_l1_fee_for_transaction(&pre_transaction, &self.config.get_rpc_url())
                .unwrap_or(DEFAULT_MINER_COMMITMENT_FEE);

=======
        let computed_fee =
            calculate_l1_fee_for_transaction(&pre_transaction, &self.config.get_rpc_url())
                .map_err(|e| {
                    error!("Failed to get L1 fee estimate: {:?}", &e);
                    e
                })
                .unwrap_or(DEFAULT_MINER_COMMITMENT_FEE);

        // create the call
>>>>>>> 0efd1c1b
        self.make_mine_contract_call(
            op_signer.get_sk(),
            nonce,
            computed_fee,
            committed_block_hash,
            target_tip,
            withdrawal_merkle_root,
            signatures,
        )
        .map_err(|e| {
            error!("Failed to construct contract call operation: {}", e);
            e
        })
    }
}

impl Layer1Committer for MultiPartyCommitter {
    fn commit_required_signatures(&self) -> u8 {
        // return (required_signers - 1) because the submitted transaction itself counts as a signature.
        self.required_signers.saturating_sub(1)
    }

    fn propose_block_to(
        &self,
        participant_index: u8,
        proposal: &Proposal,
    ) -> Result<ClaritySignature, Error> {
        if self.required_signers == 0
            || participant_index >= self.required_signers - 1
            || participant_index as usize >= self.other_participants.len()
        {
            return Err(Error::NoSuchParticipant);
        }
        let propose_to = &self.other_participants[participant_index as usize];
        let url = format!(
            "{}{}",
            &propose_to.rpc_server,
            stacks::net::http::PATH_STR_POST_BLOCK_PROPOSAL
        );
        let response = reqwest::blocking::Client::new()
            .post(url)
            .json(proposal)
            .send()
            .map_err(|e| Error::BlockProposalRequest(e.to_string()))?;
        match response.status() {
            StatusCode::OK => {
                let signature_hex: String = response
                    .json()
                    .map_err(|e| Error::BlockProposalRequest(e.to_string()))?;
                // 132 = 65 * 2 + "0x" prefix
                if signature_hex.len() != 132 {
                    return Err(Error::BlockProposalRequest(
                        "Bad signature hex length".into(),
                    ));
                }

                let signature_bytes = hex_bytes(&signature_hex[2..])
                    .map_err(|_| Error::BlockProposalRequest("Bad hex bytes".into()))?;
                if signature_bytes.len() != 65 {
                    return Err(Error::BlockProposalRequest(
                        "Bad signature byte length".into(),
                    ));
                }
                let mut signature_buff = [0u8; 65];
                signature_buff.copy_from_slice(&signature_bytes);
                Ok(ClaritySignature(signature_buff))
            }
            StatusCode::NOT_ACCEPTABLE => {
                let error_struct: HttpBlockProposalRejected = response
                    .json()
                    .map_err(|e| Error::BlockProposalRequest(e.to_string()))?;
                Err(Error::BlockProposalRejected(error_struct.error_message))
            }
            _ => {
                let error_message = response
                    .text()
                    .map_err(|e| Error::BlockProposalRequest(e.to_string()))?;
                Err(Error::BlockProposalRequest(error_message))
            }
        }
    }

    fn make_commit_tx(
        &self,
        committed_block_hash: BlockHeaderHash,
        target_tip: BurnchainHeaderHash,
        withdrawal_merkle_root: Sha512Trunc256Sum,
        signatures: Vec<ClaritySignature>,
        attempt: u64,
        op_signer: &mut BurnchainOpSigner,
    ) -> Result<StacksTransaction, Error> {
        self.make_commit_tx(
            committed_block_hash,
            target_tip,
            withdrawal_merkle_root,
            signatures,
            attempt,
            op_signer,
        )
    }
}

impl Layer1Committer for DirectCommitter {
    fn commit_required_signatures(&self) -> u8 {
        0
    }

    fn make_commit_tx(
        &self,
        committed_block_hash: BlockHeaderHash,
        target_tip: BurnchainHeaderHash,
        withdrawal_merkle_root: Sha512Trunc256Sum,
        _signatures: Vec<ClaritySignature>,
        attempt: u64,
        op_signer: &mut BurnchainOpSigner,
    ) -> Result<StacksTransaction, Error> {
        self.make_commit_tx(
            committed_block_hash,
            target_tip,
            withdrawal_merkle_root,
            attempt,
            op_signer,
        )
    }

    fn propose_block_to(
        &self,
        _participant_index: u8,
        _proposal: &Proposal,
    ) -> Result<ClaritySignature, Error> {
        Err(Error::NoSuchParticipant)
    }
}

impl DirectCommitter {
    fn make_mine_contract_call(
        &self,
        sender: &StacksPrivateKey,
        sender_nonce: u64,
        tx_fee: u64,
        commit_to: BlockHeaderHash,
        target_tip: BurnchainHeaderHash,
        withdrawal_root: Sha512Trunc256Sum,
    ) -> Result<StacksTransaction, Error> {
        let QualifiedContractIdentifier {
            issuer: contract_addr,
            name: contract_name,
        } = self.config.contract_identifier.clone();
        let version = if self.config.is_mainnet() {
            TransactionVersion::Mainnet
        } else {
            TransactionVersion::Testnet
        };
        let committed_block = commit_to.as_bytes().to_vec();
        let target_tip_bytes = target_tip.as_bytes().to_vec();
        let withdrawal_root_bytes = withdrawal_root.as_bytes().to_vec();
        let payload = TransactionContractCall {
            address: contract_addr.into(),
            contract_name,
            function_name: ClarityName::from("commit-block"),
            function_args: vec![
                ClarityValue::buff_from(committed_block).map_err(|_| Error::BadCommitment)?,
                ClarityValue::buff_from(target_tip_bytes).map_err(|_| Error::BadCommitment)?,
                ClarityValue::buff_from(withdrawal_root_bytes).map_err(|_| Error::BadCommitment)?,
            ],
        };

        let mut sender_spending_condition = TransactionSpendingCondition::new_singlesig_p2pkh(
            StacksPublicKey::from_private(sender),
        )
        .expect("Failed to create p2pkh spending condition from public key.");
        sender_spending_condition.set_nonce(sender_nonce);
        sender_spending_condition.set_tx_fee(tx_fee);
        let auth = TransactionAuth::Standard(sender_spending_condition);

        let mut unsigned_tx = StacksTransaction::new(version, auth, payload.into());
        unsigned_tx.anchor_mode = self.config.anchor_mode.clone();
        unsigned_tx.post_condition_mode = TransactionPostConditionMode::Allow;
        unsigned_tx.chain_id = self.config.chain_id;

        let mut tx_signer = StacksTransactionSigner::new(&unsigned_tx);
        tx_signer.sign_origin(sender).unwrap();

        Ok(tx_signer
            .get_tx()
            .expect("Failed to get signed transaction from signer"))
    }

    pub fn make_commit_tx(
        &self,
        committed_block_hash: BlockHeaderHash,
        target_tip: BurnchainHeaderHash,
        withdrawal_merkle_root: Sha512Trunc256Sum,
        attempt: u64,
        op_signer: &mut BurnchainOpSigner,
    ) -> Result<StacksTransaction, Error> {
        // todo: think about enabling replace-by-nonce?
        if attempt > 1 {
            return Err(Error::AlreadyCommitted);
        }

        // figure out the miner's nonce
        let miner_address = l1_addr_from_signer(self.config.is_mainnet(), op_signer);
        let nonce = l1_get_nonce(&self.config.get_rpc_url(), &miner_address).map_err(|e| {
            error!("Failed to obtain miner nonce: {}", e);
            e
        })?;

        // calculate a fee estimate
        let pre_transaction = self
            .make_mine_contract_call(
                op_signer.get_sk(),
                nonce,
                DEFAULT_MINER_COMMITMENT_FEE,
                committed_block_hash,
                target_tip,
                withdrawal_merkle_root,
            )
            .map_err(|e| {
                error!("Failed to construct contract call operation: {}", e);
                e
            })?;
<<<<<<< HEAD

        let computed_fee =
            calculate_l1_fee_for_transaction(&pre_transaction, &self.config.get_rpc_url())
                .unwrap_or(DEFAULT_MINER_COMMITMENT_FEE);

        // do the call
=======
        let computed_fee =
            calculate_l1_fee_for_transaction(&pre_transaction, &self.config.get_rpc_url())
                .map_err(|e| {
                    error!("Failed to get L1 fee estimate: {:?}", &e);
                    e
                })
                .unwrap_or(DEFAULT_MINER_COMMITMENT_FEE);

        // create the call
>>>>>>> 0efd1c1b
        self.make_mine_contract_call(
            op_signer.get_sk(),
            nonce,
            computed_fee,
            committed_block_hash,
            target_tip,
            withdrawal_merkle_root,
        )
        .map_err(|e| {
            error!("Failed to construct contract call operation: {}", e);
            e
        })
    }
}<|MERGE_RESOLUTION|>--- conflicted
+++ resolved
@@ -104,25 +104,6 @@
     Ok(response_json.nonce)
 }
 
-<<<<<<< HEAD
-/// Extract the median of three fee estimates, if it exists, or else return None.
-pub fn compute_fee_from_response(
-    response: &reqwest::Result<RPCFeeEstimateResponse>,
-) -> Option<u64> {
-    match response {
-        Ok(fee_estimate_response) => {
-            let estimations = &fee_estimate_response.estimations;
-            if estimations.len() < 3 {
-                None
-            } else {
-                Some(estimations[1].fee)
-            }
-        }
-        Err(_) => None,
-    }
-}
-
-=======
 /// Compute an effective fee to use, based on a transaction, and response scalars. Use the equation:
 ///     `base_fee` + `fee_rate` x `cost_scalar_change_by_byte` x (`final_size` - `estimated_size`)
 pub fn calculate_fee_rate_adjustment(
@@ -192,15 +173,11 @@
     ErrorSerializingTransaction,
 }
 
->>>>>>> 0efd1c1b
 /// Ask the L1 fee estimate endpoint for fee estimates. Return the median estimate of 3 estimates,
 /// if it exists, or else return None.
 fn calculate_l1_fee_for_transaction(
     transaction: &StacksTransaction,
     http_origin: &str,
-<<<<<<< HEAD
-) -> Option<u64> {
-=======
 ) -> Result<u64, FeeCalculationError> {
     info!("Transaction to ask L1 for is: {:?}", &transaction);
     let transaction_json = serde_json::to_string(&transaction).unwrap();
@@ -209,7 +186,6 @@
         &transaction_json
     );
 
->>>>>>> 0efd1c1b
     let client = reqwest::blocking::Client::new();
 
     let path = format!("{}/v2/fees/transaction", &http_origin);
@@ -224,17 +200,11 @@
         .send()
         .expect("Should be able to post");
 
-<<<<<<< HEAD
-    let json_result: reqwest::Result<RPCFeeEstimateResponse> = res.json::<RPCFeeEstimateResponse>();
-    let fee_result = compute_fee_from_response(&json_result);
-    debug!("Response from L1 suggests fee to use is: {:?}", &fee_result);
-=======
     let json_response: reqwest::Result<RPCFeeEstimateResponse> =
         res.json::<RPCFeeEstimateResponse>();
     let fee_result = compute_fee_from_response_and_transaction(transaction, &json_response);
     info!("Response from L1 suggests fee to use is: {:?}", &fee_result);
 
->>>>>>> 0efd1c1b
     fee_result
 }
 
@@ -366,11 +336,7 @@
             e
         })?;
 
-<<<<<<< HEAD
-        // step 2: fee estimate
-=======
         // fee estimate
->>>>>>> 0efd1c1b
         let pre_transaction = self
             .make_mine_contract_call(
                 op_signer.get_sk(),
@@ -385,13 +351,6 @@
                 error!("Failed to construct contract call operation: {}", e);
                 e
             })?;
-<<<<<<< HEAD
-
-        let computed_fee =
-            calculate_l1_fee_for_transaction(&pre_transaction, &self.config.get_rpc_url())
-                .unwrap_or(DEFAULT_MINER_COMMITMENT_FEE);
-
-=======
         let computed_fee =
             calculate_l1_fee_for_transaction(&pre_transaction, &self.config.get_rpc_url())
                 .map_err(|e| {
@@ -401,7 +360,6 @@
                 .unwrap_or(DEFAULT_MINER_COMMITMENT_FEE);
 
         // create the call
->>>>>>> 0efd1c1b
         self.make_mine_contract_call(
             op_signer.get_sk(),
             nonce,
@@ -624,14 +582,6 @@
                 error!("Failed to construct contract call operation: {}", e);
                 e
             })?;
-<<<<<<< HEAD
-
-        let computed_fee =
-            calculate_l1_fee_for_transaction(&pre_transaction, &self.config.get_rpc_url())
-                .unwrap_or(DEFAULT_MINER_COMMITMENT_FEE);
-
-        // do the call
-=======
         let computed_fee =
             calculate_l1_fee_for_transaction(&pre_transaction, &self.config.get_rpc_url())
                 .map_err(|e| {
@@ -641,7 +591,6 @@
                 .unwrap_or(DEFAULT_MINER_COMMITMENT_FEE);
 
         // create the call
->>>>>>> 0efd1c1b
         self.make_mine_contract_call(
             op_signer.get_sk(),
             nonce,

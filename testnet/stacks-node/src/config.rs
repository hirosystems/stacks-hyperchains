use std::convert::TryInto;
use std::fs;
use std::net::{SocketAddr, ToSocketAddrs};
use std::path::PathBuf;

use rand::RngCore;

use stacks::burnchains::{self, MagicBytes, BLOCKSTACK_MAGIC_MAINNET};
use stacks::chainstate::coordinator::comm::CoordinatorChannels;
use stacks::chainstate::stacks::miner::BlockBuilderSettings;
use stacks::chainstate::stacks::StacksPrivateKey;
use stacks::chainstate::stacks::TransactionAnchorMode;
use stacks::chainstate::stacks::MAX_BLOCK_LEN;
use stacks::core::mempool::MemPoolWalkSettings;
use stacks::core::StacksEpoch;
use stacks::core::{
    CHAIN_ID_MAINNET, CHAIN_ID_TESTNET, PEER_VERSION_MAINNET, PEER_VERSION_TESTNET,
};
use stacks::cost_estimates::fee_medians::WeightedMedianFeeRateEstimator;
use stacks::cost_estimates::fee_rate_fuzzer::FeeRateFuzzer;
use stacks::cost_estimates::fee_scalar::ScalarFeeRateEstimator;
use stacks::cost_estimates::metrics::CostMetric;
use stacks::cost_estimates::metrics::ProportionalDotProduct;
use stacks::cost_estimates::CostEstimator;
use stacks::cost_estimates::FeeEstimator;
use stacks::cost_estimates::PessimisticEstimator;
use stacks::net::connection::ConnectionOptions;
use stacks::net::{Neighbor, NeighborKey, PeerAddress};
use stacks::util::get_epoch_time_ms;
use stacks::util::hash::hex_bytes;
use stacks::util::secp256k1::Secp256k1PrivateKey;
use stacks::util::secp256k1::Secp256k1PublicKey;
use stacks::vm::types::{AssetIdentifier, PrincipalData, QualifiedContractIdentifier};

use crate::burnchains::l1_events::L1Controller;
use crate::burnchains::mock_events::MockController;
use crate::BurnchainController;

const DEFAULT_SATS_PER_VB: u64 = 50;
const DEFAULT_MAX_RBF_RATE: u64 = 150; // 1.5x
const DEFAULT_RBF_FEE_RATE_INCREMENT: u64 = 5;
const LEADER_KEY_TX_ESTIM_SIZE: u64 = 290;
const BLOCK_COMMIT_TX_ESTIM_SIZE: u64 = 350;
const INV_REWARD_CYCLES_TESTNET: u64 = 6;

pub const BURNCHAIN_NAME_STACKS_L1: &str = "stacks_layer_1";
pub const BURNCHAIN_NAME_MOCKSTACK: &str = "mockstack";

#[derive(Clone, Deserialize, Default)]
pub struct ConfigFile {
    pub burnchain: Option<BurnchainConfigFile>,
    pub node: Option<NodeConfigFile>,
    pub ustx_balance: Option<Vec<InitialBalanceFile>>,
    pub events_observer: Option<Vec<EventObserverConfigFile>>,
    pub connection_options: Option<ConnectionOptionsFile>,
    pub fee_estimation: Option<FeeEstimationConfigFile>,
    pub miner: Option<MinerConfigFile>,
}

#[derive(Clone, Deserialize, Default)]
pub struct LegacyMstxConfigFile {
    pub mstx_balance: Option<Vec<InitialBalanceFile>>,
}

#[cfg(test)]
mod tests {
    use super::*;

    #[test]
    fn should_load_legacy_mstx_balances_toml() {
        let config = ConfigFile::from_str(
            r#"
            [[ustx_balance]]
            address = "ST2QKZ4FKHAH1NQKYKYAYZPY440FEPK7GZ1R5HBP2"
            amount = 10000000000000000

            [[ustx_balance]]
            address = "ST319CF5WV77KYR1H3GT0GZ7B8Q4AQPY42ETP1VPF"
            amount = 10000000000000000

            [[mstx_balance]] # legacy property name
            address = "ST221Z6TDTC5E0BYR2V624Q2ST6R0Q71T78WTAX6H"
            amount = 10000000000000000

            [[mstx_balance]] # legacy property name
            address = "ST2TFVBMRPS5SSNP98DQKQ5JNB2B6NZM91C4K3P7B"
            amount = 10000000000000000
            "#,
        );
        assert!(config.ustx_balance.is_some());
        let balances = config
            .ustx_balance
            .expect("Failed to parse stx balances from toml");
        assert_eq!(balances.len(), 4);
        assert_eq!(
            balances[0].address,
            "ST2QKZ4FKHAH1NQKYKYAYZPY440FEPK7GZ1R5HBP2"
        );
        assert_eq!(
            balances[1].address,
            "ST319CF5WV77KYR1H3GT0GZ7B8Q4AQPY42ETP1VPF"
        );
        assert_eq!(
            balances[2].address,
            "ST221Z6TDTC5E0BYR2V624Q2ST6R0Q71T78WTAX6H"
        );
        assert_eq!(
            balances[3].address,
            "ST2TFVBMRPS5SSNP98DQKQ5JNB2B6NZM91C4K3P7B"
        );
    }
}

impl ConfigFile {
    pub fn from_path(path: &str) -> ConfigFile {
        let content_str = fs::read_to_string(path).unwrap();
        Self::from_str(&content_str)
    }

    pub fn from_str(content: &str) -> ConfigFile {
        let mut config: ConfigFile = toml::from_str(content).unwrap();
        let legacy_config: LegacyMstxConfigFile = toml::from_str(content).unwrap();
        if let Some(mstx_balance) = legacy_config.mstx_balance {
            warn!("'mstx_balance' inside toml config is deprecated, replace with 'ustx_balance'");
            config.ustx_balance = match config.ustx_balance {
                Some(balance) => Some([balance, mstx_balance].concat()),
                None => Some(mstx_balance),
            };
        }
        config
    }

    pub fn xenon() -> ConfigFile {
        let burnchain = BurnchainConfigFile {
            mode: Some("xenon".to_string()),
            rpc_port: Some(18332),
            peer_port: Some(18333),
            peer_host: Some("bitcoind.xenon.blockstack.org".to_string()),
            magic_bytes: Some("T2".into()),
            ..BurnchainConfigFile::default()
        };

        let node = NodeConfigFile {
            bootstrap_node: Some("047435c194e9b01b3d7f7a2802d6684a3af68d05bbf4ec8f17021980d777691f1d51651f7f1d566532c804da506c117bbf79ad62eea81213ba58f8808b4d9504ad@xenon.blockstack.org:20444".to_string()),
            miner: Some(false),
            ..NodeConfigFile::default()
        };

        let balances = vec![
            InitialBalanceFile {
                address: "ST2QKZ4FKHAH1NQKYKYAYZPY440FEPK7GZ1R5HBP2".to_string(),
                amount: 10000000000000000,
            },
            InitialBalanceFile {
                address: "ST319CF5WV77KYR1H3GT0GZ7B8Q4AQPY42ETP1VPF".to_string(),
                amount: 10000000000000000,
            },
            InitialBalanceFile {
                address: "ST221Z6TDTC5E0BYR2V624Q2ST6R0Q71T78WTAX6H".to_string(),
                amount: 10000000000000000,
            },
            InitialBalanceFile {
                address: "ST2TFVBMRPS5SSNP98DQKQ5JNB2B6NZM91C4K3P7B".to_string(),
                amount: 10000000000000000,
            },
        ];

        ConfigFile {
            burnchain: Some(burnchain),
            node: Some(node),
            ustx_balance: Some(balances),
            ..ConfigFile::default()
        }
    }

    pub fn mainnet() -> ConfigFile {
        let burnchain = BurnchainConfigFile {
            mode: Some("mainnet".to_string()),
            rpc_port: Some(8332),
            peer_port: Some(8333),
            peer_host: Some("bitcoin.blockstack.com".to_string()),
            username: Some("blockstack".to_string()),
            password: Some("blockstacksystem".to_string()),
            magic_bytes: Some("X2".to_string()),
            ..BurnchainConfigFile::default()
        };

        let bootstrap_nodes = [
            "02da7a464ac770ae8337a343670778b93410f2f3fef6bea98dd1c3e9224459d36b@seed-0.mainnet.stacks.co:20444",
            "02afeae522aab5f8c99a00ddf75fbcb4a641e052dd48836408d9cf437344b63516@seed-1.mainnet.stacks.co:20444",
            "03652212ea76be0ed4cd83a25c06e57819993029a7b9999f7d63c36340b34a4e62@seed-2.mainnet.stacks.co:20444"].join(",");

        let node = NodeConfigFile {
            bootstrap_node: Some(bootstrap_nodes),
            miner: Some(false),
            ..NodeConfigFile::default()
        };

        ConfigFile {
            burnchain: Some(burnchain),
            node: Some(node),
            ustx_balance: None,
            ..ConfigFile::default()
        }
    }

    pub fn helium() -> ConfigFile {
        // ## Settings for local testnet, relying on a local bitcoind server
        // ## running with the following bitcoin.conf:
        // ##
        // ##    chain=regtest
        // ##    disablewallet=0
        // ##    txindex=1
        // ##    server=1
        // ##    rpcuser=helium
        // ##    rpcpassword=helium
        // ##
        let burnchain = BurnchainConfigFile {
            mode: Some("helium".to_string()),
            commit_anchor_block_within: Some(10_000),
            rpc_port: Some(18443),
            peer_port: Some(18444),
            peer_host: Some("0.0.0.0".to_string()),
            username: Some("helium".to_string()),
            password: Some("helium".to_string()),
            local_mining_public_key: Some("04ee0b1602eb18fef7986887a7e8769a30c9df981d33c8380d255edef003abdcd243a0eb74afdf6740e6c423e62aec631519a24cf5b1d62bf8a3e06ddc695dcb77".to_string()),
            ..BurnchainConfigFile::default()
        };

        let node = NodeConfigFile {
            miner: Some(false),
            ..NodeConfigFile::default()
        };

        ConfigFile {
            burnchain: Some(burnchain),
            node: Some(node),
            ..ConfigFile::default()
        }
    }

    pub fn mocknet() -> ConfigFile {
        let burnchain = BurnchainConfigFile {
            mode: Some("mocknet".to_string()),
            commit_anchor_block_within: Some(10_000),
            ..BurnchainConfigFile::default()
        };

        let node = NodeConfigFile {
            miner: Some(false),
            ..NodeConfigFile::default()
        };

        let balances = vec![
            InitialBalanceFile {
                // "mnemonic": "point approve language letter cargo rough similar wrap focus edge polar task olympic tobacco cinnamon drop lawn boring sort trade senior screen tiger climb",
                // "privateKey": "539e35c740079b79f931036651ad01f76d8fe1496dbd840ba9e62c7e7b355db001",
                // "btcAddress": "n1htkoYKuLXzPbkn9avC2DJxt7X85qVNCK",
                address: "ST3EQ88S02BXXD0T5ZVT3KW947CRMQ1C6DMQY8H19".to_string(),
                amount: 10000000000000000,
            },
            InitialBalanceFile {
                // "mnemonic": "laugh capital express view pull vehicle cluster embark service clerk roast glance lumber glove purity project layer lyrics limb junior reduce apple method pear",
                // "privateKey": "075754fb099a55e351fe87c68a73951836343865cd52c78ae4c0f6f48e234f3601",
                // "btcAddress": "n2ZGZ7Zau2Ca8CLHGh11YRnLw93b4ufsDR",
                address: "ST3KCNDSWZSFZCC6BE4VA9AXWXC9KEB16FBTRK36T".to_string(),
                amount: 10000000000000000,
            },
            InitialBalanceFile {
                // "mnemonic": "level garlic bean design maximum inhale daring alert case worry gift frequent floor utility crowd twenty burger place time fashion slow produce column prepare",
                // "privateKey": "374b6734eaff979818c5f1367331c685459b03b1a2053310906d1408dc928a0001",
                // "btcAddress": "mhY4cbHAFoXNYvXdt82yobvVuvR6PHeghf",
                address: "STB2BWB0K5XZGS3FXVTG3TKS46CQVV66NAK3YVN8".to_string(),
                amount: 10000000000000000,
            },
            InitialBalanceFile {
                // "mnemonic": "drop guess similar uphold alarm remove fossil riot leaf badge lobster ability mesh parent lawn today student olympic model assault syrup end scorpion lab",
                // "privateKey": "26f235698d02803955b7418842affbee600fc308936a7ca48bf5778d1ceef9df01",
                // "btcAddress": "mkEDDqbELrKYGUmUbTAyQnmBAEz4V1MAro",
                address: "STSTW15D618BSZQB85R058DS46THH86YQQY6XCB7".to_string(),
                amount: 10000000000000000,
            },
        ];

        ConfigFile {
            burnchain: Some(burnchain),
            node: Some(node),
            ustx_balance: Some(balances),
            ..ConfigFile::default()
        }
    }
}

#[derive(Clone)]
pub struct Config {
    pub burnchain: BurnchainConfig,
    pub node: NodeConfig,
    pub initial_balances: Vec<InitialBalance>,
    pub events_observers: Vec<EventObserverConfig>,
    pub connection_options: ConnectionOptions,
    pub miner: MinerConfig,
    pub estimation: FeeEstimationConfig,
}

lazy_static! {
    static ref HELIUM_DEFAULT_CONNECTION_OPTIONS: ConnectionOptions = ConnectionOptions {
        inbox_maxlen: 100,
        outbox_maxlen: 100,
        timeout: 15,
        idle_timeout: 15,               // how long a HTTP connection can be idle before it's closed
        heartbeat: 3600,
        // can't use u64::max, because sqlite stores as i64.
        private_key_lifetime: 9223372036854775807,
        num_neighbors: 16,              // number of neighbors whose inventories we track
        num_clients: 750,               // number of inbound p2p connections
        soft_num_neighbors: 16,         // soft-limit on the number of neighbors whose inventories we track
        soft_num_clients: 750,          // soft limit on the number of inbound p2p connections
        max_neighbors_per_host: 1,      // maximum number of neighbors per host we permit
        max_clients_per_host: 4,        // maximum number of inbound p2p connections per host we permit
        soft_max_neighbors_per_host: 1, // soft limit on the number of neighbors per host we permit
        soft_max_neighbors_per_org: 32, // soft limit on the number of neighbors per AS we permit (TODO: for now it must be greater than num_neighbors)
        soft_max_clients_per_host: 4,   // soft limit on how many inbound p2p connections per host we permit
        max_http_clients: 1000,         // maximum number of HTTP connections
        max_neighbors_of_neighbor: 10,  // maximum number of neighbors we'll handshake with when doing a neighbor walk (I/O for this can be expensive, so keep small-ish)
        walk_interval: 60,              // how often, in seconds, we do a neighbor walk
        inv_sync_interval: 45,          // how often, in seconds, we refresh block inventories
        inv_reward_cycles: 3,           // how many reward cycles to look back on, for mainnet
        download_interval: 10,          // how often, in seconds, we do a block download scan (should be less than inv_sync_interval)
        dns_timeout: 15_000,
        max_inflight_blocks: 6,
        max_inflight_attachments: 6,
        .. std::default::Default::default()
    };
}

impl Config {
    pub fn from_config_file(config_file: ConfigFile) -> Config {
        let default_node_config = NodeConfig::default();
        let (mut node, bootstrap_node, deny_nodes) = match config_file.node {
            Some(node) => {
                let rpc_bind = node.rpc_bind.unwrap_or(default_node_config.rpc_bind);
                let node_config = NodeConfig {
                    name: node.name.unwrap_or(default_node_config.name),
                    seed: match node.seed {
                        Some(seed) => {
                            hex_bytes(&seed).expect("Seed should be a hex encoded string")
                        }
                        None => default_node_config.seed,
                    },
                    working_dir: node.working_dir.unwrap_or(default_node_config.working_dir),
                    rpc_bind: rpc_bind.clone(),
                    p2p_bind: node.p2p_bind.unwrap_or(default_node_config.p2p_bind),
                    p2p_address: node.p2p_address.unwrap_or(rpc_bind.clone()),
                    bootstrap_node: vec![],
                    deny_nodes: vec![],
                    data_url: match node.data_url {
                        Some(data_url) => data_url,
                        None => format!("http://{}", rpc_bind),
                    },
                    local_peer_seed: match node.local_peer_seed {
                        Some(seed) => {
                            hex_bytes(&seed).expect("Seed should be a hex encoded string")
                        }
                        None => default_node_config.local_peer_seed,
                    },
                    miner: node.miner.unwrap_or(default_node_config.miner),
                    mock_mining: node.mock_mining.unwrap_or(default_node_config.mock_mining),
                    mine_microblocks: node
                        .mine_microblocks
                        .unwrap_or(default_node_config.mine_microblocks),
                    microblock_frequency: node
                        .microblock_frequency
                        .unwrap_or(default_node_config.microblock_frequency),
                    max_microblocks: node
                        .max_microblocks
                        .unwrap_or(default_node_config.max_microblocks),
                    wait_time_for_microblocks: node
                        .wait_time_for_microblocks
                        .unwrap_or(default_node_config.wait_time_for_microblocks),
                    prometheus_bind: node.prometheus_bind,
                    pox_sync_sample_secs: node
                        .pox_sync_sample_secs
                        .unwrap_or(default_node_config.pox_sync_sample_secs),
                    use_test_genesis_chainstate: node.use_test_genesis_chainstate,
                    ..default_node_config
                };
                (node_config, node.bootstrap_node, node.deny_nodes)
            }
            None => (default_node_config, None, None),
        };

        let default_burnchain_config = BurnchainConfig::default();

        let burnchain = match config_file.burnchain {
            Some(mut burnchain) => {
                if burnchain.mode.as_deref() == Some("xenon") {
                    if burnchain.magic_bytes.is_none() {
                        burnchain.magic_bytes = ConfigFile::xenon().burnchain.unwrap().magic_bytes;
                    }
                }

                let burnchain_mode = burnchain.mode.unwrap_or(default_burnchain_config.mode);

                if &burnchain_mode == "mainnet" {
                    // check magic bytes and set if not defined
                    let mainnet_magic = ConfigFile::mainnet().burnchain.unwrap().magic_bytes;
                    if burnchain.magic_bytes.is_none() {
                        burnchain.magic_bytes = mainnet_magic.clone();
                    }
                    if burnchain.magic_bytes != mainnet_magic {
                        panic!(
                            "Attempted to run mainnet node with bad magic bytes '{}'",
                            burnchain.magic_bytes.as_ref().unwrap()
                        );
                    }
                    if node.use_test_genesis_chainstate == Some(true) {
                        panic!("Attempted to run mainnet node with `use_test_genesis_chainstate`");
                    }
                    if let Some(ref balances) = config_file.ustx_balance {
                        if balances.len() > 0 {
                            panic!(
                                "Attempted to run mainnet node with specified `initial_balances`"
                            );
                        }
                    }
                }

                BurnchainConfig {
                    chain: burnchain.chain.unwrap_or(default_burnchain_config.chain),
                    chain_id: if &burnchain_mode == "mainnet" {
                        CHAIN_ID_MAINNET
                    } else {
                        CHAIN_ID_TESTNET
                    },
                    peer_version: if &burnchain_mode == "mainnet" {
                        PEER_VERSION_MAINNET
                    } else {
                        PEER_VERSION_TESTNET
                    },
                    mode: burnchain_mode,
                    burn_fee_cap: burnchain
                        .burn_fee_cap
                        .unwrap_or(default_burnchain_config.burn_fee_cap),
                    commit_anchor_block_within: burnchain
                        .commit_anchor_block_within
                        .unwrap_or(default_burnchain_config.commit_anchor_block_within),
                    peer_host: match burnchain.peer_host {
                        Some(peer_host) => {
                            // Using std::net::LookupHost would be preferable, but it's
                            // unfortunately unstable at this point.
                            // https://doc.rust-lang.org/1.6.0/std/net/struct.LookupHost.html
                            let mut addrs_iter =
                                format!("{}:1", peer_host).to_socket_addrs().unwrap();
                            let sock_addr = addrs_iter.next().unwrap();
                            format!("{}", sock_addr.ip())
                        }
                        None => default_burnchain_config.peer_host,
                    },
                    peer_port: burnchain
                        .peer_port
                        .unwrap_or(default_burnchain_config.peer_port),
                    rpc_port: burnchain
                        .rpc_port
                        .unwrap_or(default_burnchain_config.rpc_port),
                    rpc_ssl: burnchain
                        .rpc_ssl
                        .unwrap_or(default_burnchain_config.rpc_ssl),
                    username: burnchain.username,
                    password: burnchain.password,
                    timeout: burnchain
                        .timeout
                        .unwrap_or(default_burnchain_config.timeout),
                    magic_bytes: burnchain
                        .magic_bytes
                        .map(|magic_ascii| {
                            assert_eq!(magic_ascii.len(), 2, "Magic bytes must be length-2");
                            assert!(magic_ascii.is_ascii(), "Magic bytes must be ASCII");
                            MagicBytes::from(magic_ascii.as_bytes())
                        })
                        .unwrap_or(default_burnchain_config.magic_bytes),
                    local_mining_public_key: burnchain.local_mining_public_key,
                    process_exit_at_block_height: burnchain.process_exit_at_block_height,
                    poll_time_secs: burnchain
                        .poll_time_secs
                        .unwrap_or(default_burnchain_config.poll_time_secs),
                    satoshis_per_byte: burnchain
                        .satoshis_per_byte
                        .unwrap_or(default_burnchain_config.satoshis_per_byte),
                    max_rbf: burnchain
                        .max_rbf
                        .unwrap_or(default_burnchain_config.max_rbf),
                    leader_key_tx_estimated_size: burnchain
                        .leader_key_tx_estimated_size
                        .unwrap_or(default_burnchain_config.leader_key_tx_estimated_size),
                    block_commit_tx_estimated_size: burnchain
                        .block_commit_tx_estimated_size
                        .unwrap_or(default_burnchain_config.block_commit_tx_estimated_size),
                    rbf_fee_increment: burnchain
                        .rbf_fee_increment
                        .unwrap_or(default_burnchain_config.rbf_fee_increment),
                    epochs: match burnchain.epochs {
                        Some(epochs) => Some(epochs),
                        None => default_burnchain_config.epochs,
                    },
                    ..BurnchainConfig::default()
                }
            }
            None => default_burnchain_config,
        };

        let miner_default_config = MinerConfig::default();
        let miner = match config_file.miner {
            Some(ref miner) => MinerConfig {
                min_tx_fee: miner.min_tx_fee.unwrap_or(miner_default_config.min_tx_fee),
                first_attempt_time_ms: miner
                    .first_attempt_time_ms
                    .unwrap_or(miner_default_config.first_attempt_time_ms),
                subsequent_attempt_time_ms: miner
                    .subsequent_attempt_time_ms
                    .unwrap_or(miner_default_config.subsequent_attempt_time_ms),
                microblock_attempt_time_ms: miner
                    .microblock_attempt_time_ms
                    .unwrap_or(miner_default_config.microblock_attempt_time_ms),
                probability_pick_no_estimate_tx: miner
                    .probability_pick_no_estimate_tx
                    .unwrap_or(miner_default_config.probability_pick_no_estimate_tx),
            },
            None => miner_default_config,
        };

        let supported_modes = vec![
            "mocknet", "helium", "neon", "argon", "krypton", "xenon", "mainnet",
        ];

        if !supported_modes.contains(&burnchain.mode.as_str()) {
            panic!(
                "Setting burnchain.network not supported (should be: {})",
                supported_modes.join(", ")
            )
        }

        if burnchain.mode == "helium" && burnchain.local_mining_public_key.is_none() {
            panic!("Config is missing the setting `burnchain.local_mining_public_key` (mandatory for helium)")
        }

        if let Some(bootstrap_node) = bootstrap_node {
            node.set_bootstrap_nodes(bootstrap_node, burnchain.chain_id, burnchain.peer_version);
        } else {
            if burnchain.mode == "mainnet" {
                let bootstrap_node = ConfigFile::mainnet().node.unwrap().bootstrap_node.unwrap();
                node.set_bootstrap_nodes(
                    bootstrap_node,
                    burnchain.chain_id,
                    burnchain.peer_version,
                );
            }
        }
        if let Some(deny_nodes) = deny_nodes {
            node.set_deny_nodes(deny_nodes, burnchain.chain_id, burnchain.peer_version);
        }

        let initial_balances: Vec<InitialBalance> = match config_file.ustx_balance {
            Some(balances) => balances
                .iter()
                .map(|balance| {
                    let address: PrincipalData =
                        PrincipalData::parse_standard_principal(&balance.address)
                            .unwrap()
                            .into();
                    InitialBalance {
                        address,
                        amount: balance.amount,
                    }
                })
                .collect(),
            None => vec![],
        };

        let mut events_observers = match config_file.events_observer {
            Some(raw_observers) => {
                let mut observers = vec![];
                for observer in raw_observers {
                    let events_keys: Vec<EventKeyType> = observer
                        .events_keys
                        .iter()
                        .map(|e| EventKeyType::from_string(e).unwrap())
                        .collect();

                    let endpoint = format!("{}", observer.endpoint);

                    observers.push(EventObserverConfig {
                        endpoint,
                        events_keys,
                    });
                }
                observers
            }
            None => vec![],
        };

        // check for observer config in env vars
        match std::env::var("STACKS_EVENT_OBSERVER") {
            Ok(val) => events_observers.push(EventObserverConfig {
                endpoint: val,
                events_keys: vec![EventKeyType::AnyEvent],
            }),
            _ => (),
        };

        let connection_options = match config_file.connection_options {
            Some(opts) => {
                let ip_addr = match opts.public_ip_address {
                    Some(public_ip_address) => {
                        let addr = public_ip_address.parse::<SocketAddr>().unwrap();
                        debug!("addr.parse {:?}", addr);
                        Some((PeerAddress::from_socketaddr(&addr), addr.port()))
                    }
                    None => None,
                };
                let mut read_only_call_limit = HELIUM_DEFAULT_CONNECTION_OPTIONS
                    .read_only_call_limit
                    .clone();
                opts.read_only_call_limit_write_length.map(|x| {
                    read_only_call_limit.write_length = x;
                });
                opts.read_only_call_limit_write_count.map(|x| {
                    read_only_call_limit.write_count = x;
                });
                opts.read_only_call_limit_read_length.map(|x| {
                    read_only_call_limit.read_length = x;
                });
                opts.read_only_call_limit_read_count.map(|x| {
                    read_only_call_limit.read_count = x;
                });
                opts.read_only_call_limit_runtime.map(|x| {
                    read_only_call_limit.runtime = x;
                });
                ConnectionOptions {
                    read_only_call_limit,
                    inbox_maxlen: opts
                        .inbox_maxlen
                        .unwrap_or_else(|| HELIUM_DEFAULT_CONNECTION_OPTIONS.inbox_maxlen.clone()),
                    outbox_maxlen: opts
                        .outbox_maxlen
                        .unwrap_or_else(|| HELIUM_DEFAULT_CONNECTION_OPTIONS.outbox_maxlen.clone()),
                    timeout: opts
                        .timeout
                        .unwrap_or_else(|| HELIUM_DEFAULT_CONNECTION_OPTIONS.timeout.clone()),
                    idle_timeout: opts
                        .idle_timeout
                        .unwrap_or_else(|| HELIUM_DEFAULT_CONNECTION_OPTIONS.idle_timeout.clone()),
                    heartbeat: opts
                        .heartbeat
                        .unwrap_or_else(|| HELIUM_DEFAULT_CONNECTION_OPTIONS.heartbeat.clone()),
                    private_key_lifetime: opts.private_key_lifetime.unwrap_or_else(|| {
                        HELIUM_DEFAULT_CONNECTION_OPTIONS
                            .private_key_lifetime
                            .clone()
                    }),
                    num_neighbors: opts
                        .num_neighbors
                        .unwrap_or_else(|| HELIUM_DEFAULT_CONNECTION_OPTIONS.num_neighbors.clone()),
                    num_clients: opts
                        .num_clients
                        .unwrap_or_else(|| HELIUM_DEFAULT_CONNECTION_OPTIONS.num_clients.clone()),
                    soft_num_neighbors: opts.soft_num_neighbors.unwrap_or_else(|| {
                        HELIUM_DEFAULT_CONNECTION_OPTIONS.soft_num_neighbors.clone()
                    }),
                    soft_num_clients: opts.soft_num_clients.unwrap_or_else(|| {
                        HELIUM_DEFAULT_CONNECTION_OPTIONS.soft_num_clients.clone()
                    }),
                    max_neighbors_per_host: opts.max_neighbors_per_host.unwrap_or_else(|| {
                        HELIUM_DEFAULT_CONNECTION_OPTIONS
                            .max_neighbors_per_host
                            .clone()
                    }),
                    max_clients_per_host: opts.max_clients_per_host.unwrap_or_else(|| {
                        HELIUM_DEFAULT_CONNECTION_OPTIONS
                            .max_clients_per_host
                            .clone()
                    }),
                    soft_max_neighbors_per_host: opts.soft_max_neighbors_per_host.unwrap_or_else(
                        || {
                            HELIUM_DEFAULT_CONNECTION_OPTIONS
                                .soft_max_neighbors_per_host
                                .clone()
                        },
                    ),
                    soft_max_neighbors_per_org: opts.soft_max_neighbors_per_org.unwrap_or_else(
                        || {
                            HELIUM_DEFAULT_CONNECTION_OPTIONS
                                .soft_max_neighbors_per_org
                                .clone()
                        },
                    ),
                    soft_max_clients_per_host: opts.soft_max_clients_per_host.unwrap_or_else(
                        || {
                            HELIUM_DEFAULT_CONNECTION_OPTIONS
                                .soft_max_clients_per_host
                                .clone()
                        },
                    ),
                    walk_interval: opts
                        .walk_interval
                        .unwrap_or_else(|| HELIUM_DEFAULT_CONNECTION_OPTIONS.walk_interval.clone()),
                    dns_timeout: opts.dns_timeout.unwrap_or_else(|| {
                        HELIUM_DEFAULT_CONNECTION_OPTIONS.dns_timeout.clone() as u64
                    }) as u128,
                    max_inflight_blocks: opts.max_inflight_blocks.unwrap_or_else(|| {
                        HELIUM_DEFAULT_CONNECTION_OPTIONS
                            .max_inflight_blocks
                            .clone()
                    }),
                    max_inflight_attachments: opts.max_inflight_attachments.unwrap_or_else(|| {
                        HELIUM_DEFAULT_CONNECTION_OPTIONS
                            .max_inflight_attachments
                            .clone()
                    }),
                    maximum_call_argument_size: opts.maximum_call_argument_size.unwrap_or_else(
                        || {
                            HELIUM_DEFAULT_CONNECTION_OPTIONS
                                .maximum_call_argument_size
                                .clone()
                        },
                    ),
                    download_interval: opts.download_interval.unwrap_or_else(|| {
                        HELIUM_DEFAULT_CONNECTION_OPTIONS.download_interval.clone()
                    }),
                    inv_sync_interval: opts
                        .inv_sync_interval
                        .unwrap_or_else(|| HELIUM_DEFAULT_CONNECTION_OPTIONS.inv_sync_interval),
                    inv_reward_cycles: opts.inv_reward_cycles.unwrap_or_else(|| {
                        if burnchain.mode == "mainnet" {
                            HELIUM_DEFAULT_CONNECTION_OPTIONS.inv_reward_cycles
                        } else {
                            // testnet reward cycles are a bit smaller (and blocks can go by
                            // faster), so make our inventory
                            // reward cycle depth a bit longer to compensate
                            INV_REWARD_CYCLES_TESTNET
                        }
                    }),
                    public_ip_address: ip_addr,
                    disable_inbound_walks: opts.disable_inbound_walks.unwrap_or(false),
                    disable_inbound_handshakes: opts.disable_inbound_handshakes.unwrap_or(false),
                    disable_block_download: opts.disable_block_download.unwrap_or(false),
                    force_disconnect_interval: opts.force_disconnect_interval,
                    max_http_clients: opts.max_http_clients.unwrap_or_else(|| {
                        HELIUM_DEFAULT_CONNECTION_OPTIONS.max_http_clients.clone()
                    }),
                    connect_timeout: opts.connect_timeout.unwrap_or(10),
                    handshake_timeout: opts.connect_timeout.unwrap_or(5),
                    max_sockets: opts.max_sockets.unwrap_or(800) as usize,
                    antientropy_public: opts.antientropy_public.unwrap_or(true),
                    ..ConnectionOptions::default()
                }
            }
            None => HELIUM_DEFAULT_CONNECTION_OPTIONS.clone(),
        };

        let estimation = match config_file.fee_estimation {
            Some(f) => FeeEstimationConfig::from(f),
            None => FeeEstimationConfig::default(),
        };

        Config {
            node,
            burnchain,
            initial_balances,
            events_observers,
            connection_options,
            estimation,
            miner,
        }
    }

    fn get_burnchain_path(&self) -> PathBuf {
        let mut path = PathBuf::from(&self.node.working_dir);
        path.push(&self.burnchain.mode);
        path.push("burnchain");
        path
    }

    pub fn get_chainstate_path(&self) -> PathBuf {
        let mut path = PathBuf::from(&self.node.working_dir);
        path.push(&self.burnchain.mode);
        path.push("chainstate");
        path
    }

    /// Returns the path `{get_chainstate_path()}/estimates`, and ensures it exists.
    pub fn get_estimates_path(&self) -> PathBuf {
        let mut path = self.get_chainstate_path();
        path.push("estimates");
        fs::create_dir_all(&path).expect(&format!(
            "Failed to create `estimates` directory at {}",
            path.to_string_lossy()
        ));
        path
    }

    pub fn get_chainstate_path_str(&self) -> String {
        self.get_chainstate_path()
            .to_str()
            .expect("Unable to produce path")
            .to_string()
    }

    pub fn get_burnchain_path_str(&self) -> String {
        self.get_burnchain_path()
            .to_str()
            .expect("Unable to produce path")
            .to_string()
    }

    pub fn get_burn_db_path(&self) -> String {
        self.get_burnchain_path()
            .to_str()
            .expect("Unable to produce path")
            .to_string()
    }

    pub fn get_burn_db_file_path(&self) -> String {
        let mut path = self.get_burnchain_path();
        path.push("sortition");
        path.to_str().expect("Unable to produce path").to_string()
    }

    pub fn get_spv_headers_file_path(&self) -> String {
        let mut path = self.get_burnchain_path();
        path.set_file_name("headers.sqlite");
        path.to_str().expect("Unable to produce path").to_string()
    }

    pub fn get_peer_db_file_path(&self) -> String {
        let mut path = self.get_chainstate_path();
        path.set_file_name("peer.sqlite");
        path.to_str().expect("Unable to produce path").to_string()
    }

    pub fn get_atlas_db_file_path(&self) -> String {
        let mut path = self.get_chainstate_path();
        path.set_file_name("atlas.sqlite");
        path.to_str().expect("Unable to produce path").to_string()
    }

    pub fn add_initial_balance(&mut self, address: String, amount: u64) {
        let new_balance = InitialBalance {
            address: PrincipalData::parse_standard_principal(&address)
                .unwrap()
                .into(),
            amount,
        };
        self.initial_balances.push(new_balance);
    }

    pub fn get_initial_liquid_ustx(&self) -> u128 {
        let mut total = 0;
        for ib in self.initial_balances.iter() {
            total += ib.amount as u128
        }
        total
    }

    pub fn is_mainnet(&self) -> bool {
        match self.burnchain.mode.as_str() {
            "mainnet" => true,
            _ => false,
        }
    }

    pub fn is_node_event_driven(&self) -> bool {
        self.events_observers.len() > 0
    }

    pub fn make_block_builder_settings(
        &self,
        attempt: u64,
        microblocks: bool,
    ) -> BlockBuilderSettings {
        BlockBuilderSettings {
            max_miner_time_ms: if microblocks {
                self.miner.microblock_attempt_time_ms
            } else if attempt <= 1 {
                // first attempt to mine a block -- do so right away
                self.miner.first_attempt_time_ms
            } else {
                // second or later attempt to mine a block -- give it some time
                self.miner.subsequent_attempt_time_ms
            },
            mempool_settings: MemPoolWalkSettings {
                min_tx_fee: self.miner.min_tx_fee,
                max_walk_time_ms: if microblocks {
                    self.miner.microblock_attempt_time_ms
                } else if attempt <= 1 {
                    // first attempt to mine a block -- do so right away
                    self.miner.first_attempt_time_ms
                } else {
                    // second or later attempt to mine a block -- give it some time
                    self.miner.subsequent_attempt_time_ms
                },
                consider_no_estimate_tx_prob: self.miner.probability_pick_no_estimate_tx,
            },
        }
    }
}

impl std::default::Default for Config {
    fn default() -> Config {
        // Testnet's name
        let node = NodeConfig {
            ..NodeConfig::default()
        };

        let burnchain = BurnchainConfig {
            ..BurnchainConfig::default()
        };

        let connection_options = HELIUM_DEFAULT_CONNECTION_OPTIONS.clone();
        let estimation = FeeEstimationConfig::default();

        Config {
            burnchain,
            node,
            initial_balances: vec![],
            events_observers: vec![],
            connection_options,
            estimation,
            miner: MinerConfig::default(),
        }
    }
}

#[derive(Clone, Debug, Deserialize)]
pub struct BurnchainConfig {
    pub chain: String,
    pub mode: String,
    pub chain_id: u32,
    pub peer_version: u32,
    pub commit_anchor_block_within: u64,
    pub burn_fee_cap: u64,
    pub peer_host: String,
    pub peer_port: u16,
    pub rpc_port: u16,
    pub rpc_ssl: bool,
    pub username: Option<String>,
    pub password: Option<String>,
    pub timeout: u32,
    pub magic_bytes: MagicBytes,
    pub local_mining_public_key: Option<String>,
    pub process_exit_at_block_height: Option<u64>,
    pub poll_time_secs: u64,
    pub satoshis_per_byte: u64,
    pub max_rbf: u64,
    pub leader_key_tx_estimated_size: u64,
    pub block_commit_tx_estimated_size: u64,
    pub rbf_fee_increment: u64,
    /// Custom override for the definitions of the epochs. This will only be applied for testnet and
    /// regtest nodes.
    pub epochs: Option<Vec<StacksEpoch>>,
    /// The layer 1 contract that the hyperchain will watch for Stacks events.
    pub contract_identifier: QualifiedContractIdentifier,
<<<<<<< HEAD
    /// Hash of the first L1 Stacks block that we are going to index. The L2 indexer
    /// will follow all decendents of this.
    pub first_burn_header_hash: String,
    /// Time stamp for the first header we are looking for.
    pub first_burn_header_timestamp: u64,
    /// Base header path for the burnchain indexer db.
    /// Note: This is an implementation detail separate from the burnchain itself. But, we
    /// group this in for now, until it's worth making a new struct.
    pub indexer_base_db_path: String,
=======
    /// The anchor mode for any transactions submitted to L1
    pub anchor_mode: TransactionAnchorMode,
>>>>>>> 34cf1c2e
}

impl Default for BurnchainConfig {
    fn default() -> Self {
        BurnchainConfig {
            chain: "bitcoin".to_string(),
            mode: "mocknet".to_string(),
            chain_id: CHAIN_ID_TESTNET,
            peer_version: PEER_VERSION_TESTNET,
            burn_fee_cap: 20000,
            commit_anchor_block_within: 5000,
            peer_host: "0.0.0.0".to_string(),
            peer_port: 8333,
            rpc_port: 8332,
            rpc_ssl: false,
            username: None,
            password: None,
            timeout: 300,
            magic_bytes: BLOCKSTACK_MAGIC_MAINNET.clone(),
            local_mining_public_key: None,
            process_exit_at_block_height: None,
            poll_time_secs: 10, // TODO: this is a testnet specific value.
            satoshis_per_byte: DEFAULT_SATS_PER_VB,
            max_rbf: DEFAULT_MAX_RBF_RATE,
            leader_key_tx_estimated_size: LEADER_KEY_TX_ESTIM_SIZE,
            block_commit_tx_estimated_size: BLOCK_COMMIT_TX_ESTIM_SIZE,
            rbf_fee_increment: DEFAULT_RBF_FEE_RATE_INCREMENT,
            epochs: None,
            contract_identifier: QualifiedContractIdentifier::transient(),
<<<<<<< HEAD
            indexer_base_db_path: "".to_string(),
            first_burn_header_hash: "".to_string(),
            first_burn_header_timestamp: 0u64,
=======
            anchor_mode: TransactionAnchorMode::Any,
>>>>>>> 34cf1c2e
        }
    }
}

impl BurnchainConfig {
    /// Does this configuration need a L1 observer to be spawned?
    pub fn spawn_l1_observer(&self) -> bool {
        self.chain == BURNCHAIN_NAME_STACKS_L1
    }

    /// Is the L1 chain itself mainnet or testnet?
    pub fn is_mainnet(&self) -> bool {
        self.chain_id == CHAIN_ID_MAINNET
    }

    pub fn get_rpc_url(&self) -> String {
        let scheme = match self.rpc_ssl {
            true => "https://",
            false => "http://",
        };
        format!("{}{}:{}", scheme, self.peer_host, self.rpc_port)
    }

    pub fn get_rpc_socket_addr(&self) -> SocketAddr {
        let mut addrs_iter = format!("{}:{}", self.peer_host, self.rpc_port)
            .to_socket_addrs()
            .unwrap();
        let sock_addr = addrs_iter.next().unwrap();
        sock_addr
    }
}

#[derive(Clone, Deserialize, Default)]
pub struct BurnchainConfigFile {
    pub chain: Option<String>,
    pub burn_fee_cap: Option<u64>,
    pub mode: Option<String>,
    pub commit_anchor_block_within: Option<u64>,
    pub peer_host: Option<String>,
    pub peer_port: Option<u16>,
    pub rpc_port: Option<u16>,
    pub rpc_ssl: Option<bool>,
    pub username: Option<String>,
    pub password: Option<String>,
    pub timeout: Option<u32>,
    pub magic_bytes: Option<String>,
    pub local_mining_public_key: Option<String>,
    pub process_exit_at_block_height: Option<u64>,
    pub poll_time_secs: Option<u64>,
    pub satoshis_per_byte: Option<u64>,
    pub leader_key_tx_estimated_size: Option<u64>,
    pub block_commit_tx_estimated_size: Option<u64>,
    pub rbf_fee_increment: Option<u64>,
    pub max_rbf: Option<u64>,
    pub epochs: Option<Vec<StacksEpoch>>,
}

#[derive(Clone, Debug, Default)]
pub struct NodeConfig {
    pub name: String,
    /// Value to initialize the keychain, only used if `mining_key` is not set.
    pub seed: Vec<u8>,
    pub working_dir: String,
    pub rpc_bind: String,
    pub p2p_bind: String,
    pub data_url: String,
    pub p2p_address: String,
    pub local_peer_seed: Vec<u8>,
    pub bootstrap_node: Vec<Neighbor>,
    pub deny_nodes: Vec<Neighbor>,
    pub miner: bool,
    pub mock_mining: bool,
    pub mine_microblocks: bool,
    pub microblock_frequency: u64,
    pub max_microblocks: u64,
    pub wait_time_for_microblocks: u64,
    pub prometheus_bind: Option<String>,
    pub pox_sync_sample_secs: u64,
    pub use_test_genesis_chainstate: Option<bool>,
    /// Used to specify the keychain signing key exactly
    pub mining_key: Option<StacksPrivateKey>,
}

#[derive(Clone, Debug)]
pub enum CostEstimatorName {
    NaivePessimistic,
}

#[derive(Clone, Debug)]
pub enum FeeEstimatorName {
    ScalarFeeRate,
    FuzzedWeightedMedianFeeRate,
}

#[derive(Clone, Debug)]
pub enum CostMetricName {
    ProportionDotProduct,
}

impl Default for CostEstimatorName {
    fn default() -> Self {
        CostEstimatorName::NaivePessimistic
    }
}

impl Default for FeeEstimatorName {
    fn default() -> Self {
        FeeEstimatorName::ScalarFeeRate
    }
}

impl Default for CostMetricName {
    fn default() -> Self {
        CostMetricName::ProportionDotProduct
    }
}

impl CostEstimatorName {
    fn panic_parse(s: String) -> CostEstimatorName {
        if &s.to_lowercase() == "naive_pessimistic" {
            CostEstimatorName::NaivePessimistic
        } else {
            panic!(
                "Bad cost estimator name supplied in configuration file: {}",
                s
            );
        }
    }
}

impl FeeEstimatorName {
    fn panic_parse(s: String) -> FeeEstimatorName {
        if &s.to_lowercase() == "scalar_fee_rate" {
            FeeEstimatorName::ScalarFeeRate
        } else if &s.to_lowercase() == "fuzzed_weighted_median_fee_rate" {
            FeeEstimatorName::FuzzedWeightedMedianFeeRate
        } else {
            panic!(
                "Bad fee estimator name supplied in configuration file: {}",
                s
            );
        }
    }
}

impl CostMetricName {
    fn panic_parse(s: String) -> CostMetricName {
        if &s.to_lowercase() == "proportion_dot_product" {
            CostMetricName::ProportionDotProduct
        } else {
            panic!("Bad cost metric name supplied in configuration file: {}", s);
        }
    }
}

#[derive(Clone, Debug)]
pub struct FeeEstimationConfig {
    pub cost_estimator: Option<CostEstimatorName>,
    pub fee_estimator: Option<FeeEstimatorName>,
    pub cost_metric: Option<CostMetricName>,
    pub log_error: bool,
    /// If using FeeRateFuzzer, the amount of random noise, as a percentage of the base value (in
    /// [0, 1]) to add for fuzz. See comments on FeeRateFuzzer.
    pub fee_rate_fuzzer_fraction: f64,
    /// If using WeightedMedianFeeRateEstimator, the window size to use. See comments on
    /// WeightedMedianFeeRateEstimator.
    pub fee_rate_window_size: u64,
}

impl Default for FeeEstimationConfig {
    fn default() -> Self {
        Self {
            cost_estimator: Some(CostEstimatorName::default()),
            fee_estimator: Some(FeeEstimatorName::default()),
            cost_metric: Some(CostMetricName::default()),
            log_error: false,
            fee_rate_fuzzer_fraction: 0.1f64,
            fee_rate_window_size: 5u64,
        }
    }
}

impl From<FeeEstimationConfigFile> for FeeEstimationConfig {
    fn from(f: FeeEstimationConfigFile) -> Self {
        if let Some(true) = f.disabled {
            return Self {
                cost_estimator: None,
                fee_estimator: None,
                cost_metric: None,
                log_error: false,
                fee_rate_fuzzer_fraction: 0f64,
                fee_rate_window_size: 0u64,
            };
        }
        let cost_estimator = f
            .cost_estimator
            .map(CostEstimatorName::panic_parse)
            .unwrap_or_default();
        let fee_estimator = f
            .fee_estimator
            .map(FeeEstimatorName::panic_parse)
            .unwrap_or_default();
        let cost_metric = f
            .cost_metric
            .map(CostMetricName::panic_parse)
            .unwrap_or_default();
        let log_error = f.log_error.unwrap_or(false);
        Self {
            cost_estimator: Some(cost_estimator),
            fee_estimator: Some(fee_estimator),
            cost_metric: Some(cost_metric),
            log_error,
            fee_rate_fuzzer_fraction: f.fee_rate_fuzzer_fraction.unwrap_or(0.1f64),
            fee_rate_window_size: f.fee_rate_window_size.unwrap_or(5u64),
        }
    }
}

impl Config {
    /// Factory function based on `self.burnchain.chain`.
    pub fn make_burnchain_controller(
        &self,
        coordinator: CoordinatorChannels,
    ) -> Result<Box<dyn BurnchainController + Send>, super::burnchains::Error> {
        match self.burnchain.chain.as_str() {
            BURNCHAIN_NAME_MOCKSTACK => {
                Ok(Box::new(MockController::new(self.clone(), coordinator)))
            }
            BURNCHAIN_NAME_STACKS_L1 => Ok(Box::new(L1Controller::new(self.clone(), coordinator)?)),
            _ => {
                warn!(
                    "No matching controller for `chain`: {}",
                    self.burnchain.chain.as_str()
                );
                Err(super::burnchains::Error::UnsupportedBurnchain(
                    self.burnchain.chain.clone(),
                ))
            }
        }
    }
    pub fn make_cost_estimator(&self) -> Option<Box<dyn CostEstimator>> {
        let cost_estimator: Box<dyn CostEstimator> =
            match self.estimation.cost_estimator.as_ref()? {
                CostEstimatorName::NaivePessimistic => Box::new(
                    self.estimation
                        .make_pessimistic_cost_estimator(self.get_estimates_path()),
                ),
            };

        Some(cost_estimator)
    }

    pub fn make_cost_metric(&self) -> Option<Box<dyn CostMetric>> {
        let metric: Box<dyn CostMetric> = match self.estimation.cost_metric.as_ref()? {
            CostMetricName::ProportionDotProduct => {
                Box::new(ProportionalDotProduct::new(MAX_BLOCK_LEN as u64))
            }
        };

        Some(metric)
    }

    pub fn make_fee_estimator(&self) -> Option<Box<dyn FeeEstimator>> {
        let metric = self.make_cost_metric()?;
        let fee_estimator: Box<dyn FeeEstimator> = match self.estimation.fee_estimator.as_ref()? {
            FeeEstimatorName::ScalarFeeRate => self
                .estimation
                .make_scalar_fee_estimator(self.get_estimates_path(), metric),
            FeeEstimatorName::FuzzedWeightedMedianFeeRate => self
                .estimation
                .make_fuzzed_weighted_median_fee_estimator(self.get_estimates_path(), metric),
        };

        Some(fee_estimator)
    }
}

impl FeeEstimationConfig {
    pub fn make_pessimistic_cost_estimator(
        &self,
        mut estimates_path: PathBuf,
    ) -> PessimisticEstimator {
        if let Some(CostEstimatorName::NaivePessimistic) = self.cost_estimator.as_ref() {
            estimates_path.push("cost_estimator_pessimistic.sqlite");
            PessimisticEstimator::open(&estimates_path, self.log_error)
                .expect("Error opening cost estimator")
        } else {
            panic!("BUG: Expected to configure a naive pessimistic cost estimator");
        }
    }

    pub fn make_scalar_fee_estimator<CM: 'static + CostMetric>(
        &self,
        mut estimates_path: PathBuf,
        metric: CM,
    ) -> Box<dyn FeeEstimator> {
        if let Some(FeeEstimatorName::ScalarFeeRate) = self.fee_estimator.as_ref() {
            estimates_path.push("fee_estimator_scalar_rate.sqlite");
            Box::new(
                ScalarFeeRateEstimator::open(&estimates_path, metric)
                    .expect("Error opening fee estimator"),
            )
        } else {
            panic!("BUG: Expected to configure a scalar fee estimator");
        }
    }

    // Creates a fuzzed WeightedMedianFeeRateEstimator with window_size 5. The fuzz
    // is uniform with bounds [+/- 0.5].
    pub fn make_fuzzed_weighted_median_fee_estimator<CM: 'static + CostMetric>(
        &self,
        mut estimates_path: PathBuf,
        metric: CM,
    ) -> Box<dyn FeeEstimator> {
        if let Some(FeeEstimatorName::FuzzedWeightedMedianFeeRate) = self.fee_estimator.as_ref() {
            estimates_path.push("fee_fuzzed_weighted_median.sqlite");
            let underlying_estimator = WeightedMedianFeeRateEstimator::open(
                &estimates_path,
                metric,
                self.fee_rate_window_size
                    .try_into()
                    .expect("Configured fee rate window size out of bounds."),
            )
            .expect("Error opening fee estimator");
            Box::new(FeeRateFuzzer::new(
                underlying_estimator,
                self.fee_rate_fuzzer_fraction,
            ))
        } else {
            panic!("BUG: Expected to configure a weighted median fee estimator");
        }
    }
}

impl NodeConfig {
    fn default() -> NodeConfig {
        let mut rng = rand::thread_rng();
        let mut buf = [0u8; 8];
        rng.fill_bytes(&mut buf);

        let now = get_epoch_time_ms();
        let testnet_id = format!("stacks-node-{}", now);

        let rpc_port = 20443;
        let p2p_port = 20444;

        let mut local_peer_seed = [0u8; 32];
        rng.fill_bytes(&mut local_peer_seed);

        let mut seed = [0u8; 32];
        rng.fill_bytes(&mut seed);

        let name = "helium-node";
        NodeConfig {
            name: name.to_string(),
            seed: seed.to_vec(),
            working_dir: format!("/tmp/{}", testnet_id),
            rpc_bind: format!("0.0.0.0:{}", rpc_port),
            p2p_bind: format!("0.0.0.0:{}", p2p_port),
            data_url: format!("http://127.0.0.1:{}", rpc_port),
            p2p_address: format!("127.0.0.1:{}", rpc_port),
            bootstrap_node: vec![],
            deny_nodes: vec![],
            local_peer_seed: local_peer_seed.to_vec(),
            miner: false,
            mock_mining: false,
            mine_microblocks: true,
            microblock_frequency: 30_000,
            max_microblocks: u16::MAX as u64,
            wait_time_for_microblocks: 30_000,
            prometheus_bind: None,
            pox_sync_sample_secs: 30,
            use_test_genesis_chainstate: None,
            mining_key: None,
        }
    }

    fn default_neighbor(
        addr: SocketAddr,
        pubk: Secp256k1PublicKey,
        chain_id: u32,
        peer_version: u32,
    ) -> Neighbor {
        Neighbor {
            addr: NeighborKey {
                peer_version: peer_version,
                network_id: chain_id,
                addrbytes: PeerAddress::from_socketaddr(&addr),
                port: addr.port(),
            },
            public_key: pubk,
            expire_block: 9999999,
            last_contact_time: 0,
            allowed: 0,
            denied: 0,
            asn: 0,
            org: 0,
            in_degree: 0,
            out_degree: 0,
        }
    }

    pub fn add_bootstrap_node(&mut self, bootstrap_node: &str, chain_id: u32, peer_version: u32) {
        let parts: Vec<&str> = bootstrap_node.split("@").collect();
        if parts.len() != 2 {
            panic!(
                "Invalid bootstrap node '{}': expected PUBKEY@IP:PORT",
                bootstrap_node
            );
        }
        let (pubkey_str, hostport) = (parts[0], parts[1]);
        let pubkey = Secp256k1PublicKey::from_hex(pubkey_str)
            .expect(&format!("Invalid public key '{}'", pubkey_str));
        let sockaddr = hostport.to_socket_addrs().unwrap().next().unwrap();
        let neighbor = NodeConfig::default_neighbor(sockaddr, pubkey, chain_id, peer_version);
        self.bootstrap_node.push(neighbor);
    }

    pub fn set_bootstrap_nodes(
        &mut self,
        bootstrap_nodes: String,
        chain_id: u32,
        peer_version: u32,
    ) {
        let parts: Vec<&str> = bootstrap_nodes.split(",").collect();
        for part in parts.into_iter() {
            if part.len() > 0 {
                self.add_bootstrap_node(&part, chain_id, peer_version);
            }
        }
    }

    pub fn add_deny_node(&mut self, deny_node: &str, chain_id: u32, peer_version: u32) {
        let sockaddr = deny_node.to_socket_addrs().unwrap().next().unwrap();
        let neighbor = NodeConfig::default_neighbor(
            sockaddr,
            Secp256k1PublicKey::from_private(&Secp256k1PrivateKey::new()),
            chain_id,
            peer_version,
        );
        self.deny_nodes.push(neighbor);
    }

    pub fn set_deny_nodes(&mut self, deny_nodes: String, chain_id: u32, peer_version: u32) {
        let parts: Vec<&str> = deny_nodes.split(",").collect();
        for part in parts.into_iter() {
            if part.len() > 0 {
                self.add_deny_node(&part, chain_id, peer_version);
            }
        }
    }
}

#[derive(Clone, Debug, Default)]
pub struct MinerConfig {
    pub min_tx_fee: u64,
    pub first_attempt_time_ms: u64,
    pub subsequent_attempt_time_ms: u64,
    pub microblock_attempt_time_ms: u64,
    pub probability_pick_no_estimate_tx: u8,
}

impl MinerConfig {
    pub fn default() -> MinerConfig {
        MinerConfig {
            min_tx_fee: 1,
            first_attempt_time_ms: 5_000,
            subsequent_attempt_time_ms: 180_000,
            microblock_attempt_time_ms: 30_000,
            probability_pick_no_estimate_tx: 5,
        }
    }
}

#[derive(Clone, Default, Deserialize)]
pub struct ConnectionOptionsFile {
    pub inbox_maxlen: Option<usize>,
    pub outbox_maxlen: Option<usize>,
    pub connect_timeout: Option<u64>,
    pub handshake_timeout: Option<u64>,
    pub timeout: Option<u64>,
    pub idle_timeout: Option<u64>,
    pub heartbeat: Option<u32>,
    pub private_key_lifetime: Option<u64>,
    pub num_neighbors: Option<u64>,
    pub num_clients: Option<u64>,
    pub max_http_clients: Option<u64>,
    pub soft_num_neighbors: Option<u64>,
    pub soft_num_clients: Option<u64>,
    pub max_neighbors_per_host: Option<u64>,
    pub max_clients_per_host: Option<u64>,
    pub soft_max_neighbors_per_host: Option<u64>,
    pub soft_max_neighbors_per_org: Option<u64>,
    pub soft_max_clients_per_host: Option<u64>,
    pub max_sockets: Option<u64>,
    pub walk_interval: Option<u64>,
    pub dns_timeout: Option<u64>,
    pub max_inflight_blocks: Option<u64>,
    pub max_inflight_attachments: Option<u64>,
    pub read_only_call_limit_write_length: Option<u64>,
    pub read_only_call_limit_read_length: Option<u64>,
    pub read_only_call_limit_write_count: Option<u64>,
    pub read_only_call_limit_read_count: Option<u64>,
    pub read_only_call_limit_runtime: Option<u64>,
    pub maximum_call_argument_size: Option<u32>,
    pub download_interval: Option<u64>,
    pub inv_sync_interval: Option<u64>,
    pub full_inv_sync_interval: Option<u64>,
    pub inv_reward_cycles: Option<u64>,
    pub public_ip_address: Option<String>,
    pub disable_inbound_walks: Option<bool>,
    pub disable_inbound_handshakes: Option<bool>,
    pub disable_block_download: Option<bool>,
    pub force_disconnect_interval: Option<u64>,
    pub antientropy_public: Option<bool>,
}

#[derive(Clone, Deserialize, Default)]
pub struct NodeConfigFile {
    pub name: Option<String>,
    pub seed: Option<String>,
    pub deny_nodes: Option<String>,
    pub working_dir: Option<String>,
    pub rpc_bind: Option<String>,
    pub p2p_bind: Option<String>,
    pub p2p_address: Option<String>,
    pub data_url: Option<String>,
    pub bootstrap_node: Option<String>,
    pub local_peer_seed: Option<String>,
    pub miner: Option<bool>,
    pub mock_mining: Option<bool>,
    pub mine_microblocks: Option<bool>,
    pub microblock_frequency: Option<u64>,
    pub max_microblocks: Option<u64>,
    pub wait_time_for_microblocks: Option<u64>,
    pub prometheus_bind: Option<String>,
    pub pox_sync_sample_secs: Option<u64>,
    pub use_test_genesis_chainstate: Option<bool>,
}

#[derive(Clone, Deserialize)]
pub struct FeeEstimationConfigFile {
    pub cost_estimator: Option<String>,
    pub fee_estimator: Option<String>,
    pub cost_metric: Option<String>,
    pub disabled: Option<bool>,
    pub log_error: Option<bool>,
    pub fee_rate_fuzzer_fraction: Option<f64>,
    pub fee_rate_window_size: Option<u64>,
}

impl Default for FeeEstimationConfigFile {
    fn default() -> Self {
        Self {
            cost_estimator: None,
            fee_estimator: None,
            cost_metric: None,
            disabled: None,
            log_error: None,
            fee_rate_fuzzer_fraction: None,
            fee_rate_window_size: None,
        }
    }
}

#[derive(Clone, Deserialize, Default)]
pub struct MinerConfigFile {
    pub min_tx_fee: Option<u64>,
    pub first_attempt_time_ms: Option<u64>,
    pub subsequent_attempt_time_ms: Option<u64>,
    pub microblock_attempt_time_ms: Option<u64>,
    pub probability_pick_no_estimate_tx: Option<u8>,
}

#[derive(Clone, Deserialize, Default)]
pub struct EventObserverConfigFile {
    pub endpoint: String,
    pub events_keys: Vec<String>,
}

#[derive(Clone, Default)]
pub struct EventObserverConfig {
    pub endpoint: String,
    pub events_keys: Vec<EventKeyType>,
}

#[derive(Clone)]
pub enum EventKeyType {
    SmartContractEvent((QualifiedContractIdentifier, String)),
    AssetEvent(AssetIdentifier),
    STXEvent,
    MemPoolTransactions,
    Microblocks,
    AnyEvent,
    BurnchainBlocks,
    MinedBlocks,
    MinedMicroblocks,
}

impl EventKeyType {
    fn from_string(raw_key: &str) -> Option<EventKeyType> {
        if raw_key == "*" {
            return Some(EventKeyType::AnyEvent);
        }

        if raw_key == "stx" {
            return Some(EventKeyType::STXEvent);
        }

        if raw_key == "memtx" {
            return Some(EventKeyType::MemPoolTransactions);
        }

        if raw_key == "burn_blocks" {
            return Some(EventKeyType::BurnchainBlocks);
        }

        if raw_key == "microblocks" {
            return Some(EventKeyType::Microblocks);
        }

        let comps: Vec<_> = raw_key.split("::").collect();
        if comps.len() == 1 {
            let split: Vec<_> = comps[0].split(".").collect();
            if split.len() != 3 {
                return None;
            }
            let components = (
                PrincipalData::parse_standard_principal(split[0]),
                split[1].to_string().try_into(),
                split[2].to_string().try_into(),
            );
            match components {
                (Ok(address), Ok(name), Ok(asset_name)) => {
                    let contract_identifier = QualifiedContractIdentifier::new(address, name);
                    let asset_identifier = AssetIdentifier {
                        contract_identifier,
                        asset_name,
                    };
                    Some(EventKeyType::AssetEvent(asset_identifier))
                }
                (_, _, _) => None,
            }
        } else if comps.len() == 2 {
            if let Ok(contract_identifier) = QualifiedContractIdentifier::parse(comps[0]) {
                Some(EventKeyType::SmartContractEvent((
                    contract_identifier,
                    comps[1].to_string(),
                )))
            } else {
                None
            }
        } else {
            None
        }
    }
}

#[derive(Debug, Clone, Deserialize)]
pub struct InitialBalance {
    pub address: PrincipalData,
    pub amount: u64,
}

#[derive(Clone, Deserialize, Default)]
pub struct InitialBalanceFile {
    pub address: String,
    pub amount: u64,
}<|MERGE_RESOLUTION|>--- conflicted
+++ resolved
@@ -959,7 +959,6 @@
     pub epochs: Option<Vec<StacksEpoch>>,
     /// The layer 1 contract that the hyperchain will watch for Stacks events.
     pub contract_identifier: QualifiedContractIdentifier,
-<<<<<<< HEAD
     /// Hash of the first L1 Stacks block that we are going to index. The L2 indexer
     /// will follow all decendents of this.
     pub first_burn_header_hash: String,
@@ -969,10 +968,8 @@
     /// Note: This is an implementation detail separate from the burnchain itself. But, we
     /// group this in for now, until it's worth making a new struct.
     pub indexer_base_db_path: String,
-=======
     /// The anchor mode for any transactions submitted to L1
     pub anchor_mode: TransactionAnchorMode,
->>>>>>> 34cf1c2e
 }
 
 impl Default for BurnchainConfig {
@@ -1002,13 +999,10 @@
             rbf_fee_increment: DEFAULT_RBF_FEE_RATE_INCREMENT,
             epochs: None,
             contract_identifier: QualifiedContractIdentifier::transient(),
-<<<<<<< HEAD
             indexer_base_db_path: "".to_string(),
             first_burn_header_hash: "".to_string(),
             first_burn_header_timestamp: 0u64,
-=======
             anchor_mode: TransactionAnchorMode::Any,
->>>>>>> 34cf1c2e
         }
     }
 }

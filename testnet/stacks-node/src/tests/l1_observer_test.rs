--- conflicted
+++ resolved
@@ -8,35 +8,19 @@
 use crate::tests::{make_contract_call, make_contract_publish, to_addr};
 use clarity::types::chainstate::StacksAddress;
 use clarity::util::get_epoch_time_secs;
-use clarity::util::hash::{MerklePathOrder, MerkleTree, Sha512Trunc256Sum};
 use clarity::vm::database::ClaritySerializable;
-use clarity::vm::events::NFTEventType::NFTWithdrawEvent;
-use clarity::vm::events::STXEventType::STXWithdrawEvent;
-use clarity::vm::events::STXWithdrawEventData;
 use clarity::vm::representations::ContractName;
-use clarity::vm::types::{AssetIdentifier, PrincipalData, TypeSignature};
+use clarity::vm::types::PrincipalData;
 use clarity::vm::Value;
 use reqwest::Response;
 use stacks::burnchains::Burnchain;
 use stacks::chainstate::burn::db::sortdb::SortitionDB;
-use stacks::chainstate::stacks::events::{StacksTransactionReceipt, TransactionOrigin};
-use stacks::chainstate::stacks::{
-    CoinbasePayload, StacksPrivateKey, StacksTransaction, TransactionAuth, TransactionPayload,
-    TransactionSpendingCondition, TransactionVersion,
-};
-use stacks::clarity::types::chainstate::StacksPublicKey;
-use stacks::clarity::vm::events::NFTWithdrawEventData;
-use stacks::clarity_vm::withdrawal::{
-    convert_withdrawal_key_to_bytes, create_withdrawal_merkle_tree, generate_key_from_event,
-};
+use stacks::chainstate::stacks::{StacksPrivateKey, StacksTransaction, TransactionPayload};
 use stacks::codec::StacksMessageCodec;
 use stacks::net::CallReadOnlyRequestBody;
 use stacks::net::RPCPeerInfoData;
 use stacks::util::hash::hex_bytes;
-use stacks::vm::costs::ExecutionCost;
-use stacks::vm::events::FTEventType::FTWithdrawEvent;
-use stacks::vm::events::{FTWithdrawEventData, StacksTransactionEvent};
-use stacks::vm::types::{QualifiedContractIdentifier, TupleData};
+use stacks::vm::types::QualifiedContractIdentifier;
 use stacks::vm::ClarityName;
 use std::convert::{TryFrom, TryInto};
 use std::env;
@@ -67,10 +51,6 @@
     .unwrap();
     pub static ref MOCKNET_PRIVATE_KEY_2: StacksPrivateKey = StacksPrivateKey::from_hex(
         "0916e2eb04b5702e0e946081829cee67d3bb76e1792af506646843db9252ff4101"
-    )
-    .unwrap();
-    pub static ref MOCKNET_PRIVATE_KEY_3: StacksPrivateKey = StacksPrivateKey::from_hex(
-        "374b6734eaff979818c5f1367331c685459b03b1a2053310906d1408dc928a0001"
     )
     .unwrap();
 }
@@ -430,7 +410,7 @@
 }
 
 #[test]
-fn l1_deposit_and_withdraw_asset_integration_test() {
+fn l1_deposit_asset_integration_test() {
     // running locally:
     // STACKS_BASE_DIR=~/devel/stacks-blockchain/target/release/stacks-node STACKS_NODE_TEST=1 cargo test --workspace l1_deposit_asset_integration_test
     if env::var("STACKS_NODE_TEST") != Ok("1".into()) {
@@ -562,16 +542,11 @@
     )
     .unwrap();
     let (sortition_db, burndb) = burnchain.open_db(true).unwrap();
-<<<<<<< HEAD
-
-    wait_for_next_stacks_block(&sortition_db);
-    wait_for_next_stacks_block(&sortition_db);
-    wait_for_next_stacks_block(&sortition_db);
-
-=======
-    wait_for_next_stacks_block(&sortition_db);
-    wait_for_next_stacks_block(&sortition_db);
->>>>>>> 3a8cb11c
+
+    wait_for_next_stacks_block(&sortition_db);
+    wait_for_next_stacks_block(&sortition_db);
+    wait_for_next_stacks_block(&sortition_db);
+
     let tip = burndb
         .get_canonical_chain_tip()
         .expect("couldn't get chain tip");
@@ -1290,23 +1265,6 @@
         "Miner should have produced at least 2 coinbase transactions"
     );
 
-    // Publish hyperchains contract for withdrawing stx
-    let hyperchain_simple_stx = "
-    (define-public (hyperchain-withdraw-stx (amount uint) (sender principal))
-      (stx-withdraw? amount sender)
-    )
-    ";
-    let hyperchain_stx_publish = make_contract_publish(
-        &MOCKNET_PRIVATE_KEY_1,
-        l2_nonce,
-        default_fee,
-        "simple-stx",
-        hyperchain_simple_stx,
-    );
-    l2_nonce += 1;
-    let hc_stx_contract_id =
-        QualifiedContractIdentifier::new(user_addr.into(), ContractName::from("simple-stx"));
-
     // Setup hyperchains contract
     let hc_setup_tx = make_contract_call(
         &MOCKNET_PRIVATE_KEY_1,
@@ -1348,13 +1306,9 @@
     );
     l1_nonce += 1;
 
-    // Deposit stx into hyperchains contract on L1
+    // deposit stx into hyperchains contract on L1
     submit_tx(&l1_rpc_origin, &l1_deposit_stx_tx);
 
-<<<<<<< HEAD
-    wait_for_next_stacks_block(&sortition_db);
-    wait_for_next_stacks_block(&sortition_db);
-=======
     // Wait to give the run loop time to mine a block
     wait_for_next_stacks_block(&sortition_db);
     wait_for_next_stacks_block(&sortition_db);
@@ -1477,7 +1431,6 @@
         let sib_tuple = Value::Tuple(TupleData::from_data(curr_sib_data).unwrap());
         stx_sib_data.push(sib_tuple);
     }
->>>>>>> 3a8cb11c
 
     let l1_withdraw_stx_tx = make_contract_call(
         &MOCKNET_PRIVATE_KEY_1,

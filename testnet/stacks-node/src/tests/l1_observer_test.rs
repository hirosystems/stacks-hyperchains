use std;
use std::process::{Child, Command, Stdio};
use std::thread::{self, JoinHandle};

use crate::config::{EventKeyType, EventObserverConfig};
use crate::tests::l1_multiparty::MOCKNET_EPOCH_2_1;
use crate::tests::neon_integrations::{
    filter_map_events, get_account, get_ft_withdrawal_entry, get_nft_withdrawal_entry,
    get_withdrawal_entry, submit_tx, test_observer,
};
use crate::tests::{make_contract_call, make_contract_publish, to_addr};
use crate::{neon, Config};
use clarity::boot_util::{boot_code_addr, boot_code_id};
use clarity::types::chainstate::StacksAddress;
use clarity::util::hash::{MerklePathOrder, MerkleTree, Sha512Trunc256Sum};
use clarity::vm::database::ClaritySerializable;
use clarity::vm::events::SmartContractEventData;
use clarity::vm::events::StacksTransactionEvent;
use clarity::vm::representations::ContractName;
use clarity::vm::types::{PrincipalData, TypeSignature};
use clarity::vm::Value;
use stacks::burnchains::Burnchain;
use stacks::chainstate::burn::db::sortdb::SortitionDB;
use stacks::chainstate::stacks::events::{StacksTransactionReceipt, TransactionOrigin};
use stacks::chainstate::stacks::{
    CoinbasePayload, StacksPrivateKey, StacksTransaction, TransactionAuth, TransactionPayload,
    TransactionSpendingCondition, TransactionVersion,
};
use stacks::clarity::types::chainstate::StacksPublicKey;
use stacks::clarity_vm::withdrawal::{
    convert_withdrawal_key_to_bytes, create_withdrawal_merkle_tree, generate_key_from_event,
};
use stacks::codec::StacksMessageCodec;
use stacks::core::LAYER_1_CHAIN_ID_TESTNET;
use stacks::net::CallReadOnlyRequestBody;
use stacks::util::hash::hex_bytes;
use stacks::vm::costs::ExecutionCost;
use stacks::vm::types::{QualifiedContractIdentifier, TupleData};
use stacks::vm::ClarityName;
use std::convert::{TryFrom, TryInto};
use std::env;
use std::io::{BufRead, BufReader};
use std::sync::atomic::Ordering;

use std::time::{Duration, Instant};

#[derive(std::fmt::Debug)]
pub enum SubprocessError {
    SpawnFailed(String),
}

type SubprocessResult<T> = Result<T, SubprocessError>;

/// In charge of running L1 `stacks-node`.
pub struct StacksL1Controller {
    sub_process: Option<Child>,
    config_path: String,
    printer_handle: Option<JoinHandle<()>>,
    log_process: bool,
}

lazy_static! {
    pub static ref MOCKNET_PRIVATE_KEY_1: StacksPrivateKey = StacksPrivateKey::from_hex(
        "aaf57b4730f713cf942bc63f0801c4a62abe5a6ac8e3da10389f9ca3420b0dc701"
    )
    .unwrap();
    pub static ref MOCKNET_PRIVATE_KEY_2: StacksPrivateKey = StacksPrivateKey::from_hex(
        "0916e2eb04b5702e0e946081829cee67d3bb76e1792af506646843db9252ff4101"
    )
    .unwrap();
    pub static ref MOCKNET_PRIVATE_KEY_3: StacksPrivateKey = StacksPrivateKey::from_hex(
        "374b6734eaff979818c5f1367331c685459b03b1a2053310906d1408dc928a0001"
    )
    .unwrap();
}

pub fn call_read_only(
    http_origin: &str,
    addr: &StacksAddress,
    contract_name: &str,
    function_name: &str,
    args: Vec<String>,
) -> serde_json::Value {
    let client = reqwest::blocking::Client::new();

    let path = format!(
        "{}/v2/contracts/call-read/{}/{}/{}",
        &http_origin, addr, contract_name, function_name
    );
    let principal: PrincipalData = addr.clone().into();
    let body = CallReadOnlyRequestBody {
        sender: principal.to_string(),
        arguments: args,
    };

    let read_info = client
        .post(&path)
        .json(&body)
        .send()
        .unwrap()
        .json::<serde_json::Value>()
        .unwrap();

    read_info
}

impl StacksL1Controller {
    pub fn new(config_path: String, log_process: bool) -> StacksL1Controller {
        StacksL1Controller {
            sub_process: None,
            config_path,
            printer_handle: None,
            log_process,
        }
    }

    pub fn start_process(&mut self) -> SubprocessResult<()> {
        let binary = match env::var("STACKS_BASE_DIR") {
            Err(_) => {
                // assume stacks-node is in path
                "stacks-node".into()
            }
            Ok(path) => path,
        };
        let mut command = Command::new(&binary);
        command
            .stderr(Stdio::piped())
            .arg("start")
            .arg("--config=".to_owned() + &self.config_path);

        info!("stacks-node mainchain spawn: {:?}", command);

        let mut process = match command.spawn() {
            Ok(child) => child,
            Err(e) => return Err(SubprocessError::SpawnFailed(format!("{:?}", e))),
        };

        let printer_handle = if self.log_process {
            let child_out = process.stderr.take().unwrap();
            Some(thread::spawn(|| {
                let buffered_out = BufReader::new(child_out);
                for line in buffered_out.lines() {
                    let line = match line {
                        Ok(x) => x,
                        Err(_e) => return,
                    };
                    println!("L1: {}", line);
                }
            }))
        } else {
            None
        };

        info!("stacks-node mainchain spawned, waiting for startup");

        self.sub_process = Some(process);
        self.printer_handle = printer_handle;

        Ok(())
    }

    pub fn kill_process(&mut self) {
        if let Some(mut sub_process) = self.sub_process.take() {
            sub_process.kill().unwrap();
        }
        if let Some(handle) = self.printer_handle.take() {
            println!("Joining print handler: {:?}", handle.join());
        }
    }
}

impl Drop for StacksL1Controller {
    fn drop(&mut self) {
        self.kill_process();
    }
}

/// Longest time to wait for a stacks block before aborting.
const PANIC_TIMEOUT_SECS: u64 = 600;

/// Height of the current stacks tip.
fn get_stacks_tip_height(sortition_db: &SortitionDB) -> i64 {
    let tip_snapshot = SortitionDB::get_canonical_burn_chain_tip(&sortition_db.conn())
        .expect("Could not read from SortitionDB.");

    tip_snapshot.canonical_stacks_tip_height.try_into().unwrap()
}

/// Wait for the *height* of the stacks chain tip to increment.
pub fn wait_for_next_stacks_block(sortition_db: &SortitionDB) -> bool {
    let current = get_stacks_tip_height(sortition_db);
    let mut next = current;
    info!(
        "wait_for_next_stacks_block: STARTS waiting at time {:?}, Stacks block height {:?}",
        Instant::now(),
        current
    );
    let start = Instant::now();
    while next <= current {
        if start.elapsed() > Duration::from_secs(PANIC_TIMEOUT_SECS) {
            panic!("Timed out waiting for block to process, aborting test.");
        }
        thread::sleep(Duration::from_millis(100));
        next = get_stacks_tip_height(sortition_db);
    }
    info!(
        "wait_for_next_stacks_block: STOPS waiting at time {:?}, Stacks block height {}",
        Instant::now(),
        next
    );
    true
}

pub fn wait_for_target_l1_block(sortition_db: &SortitionDB, target: u64) -> bool {
    let mut next = 0;
    info!("wait_for_target_l1_block started"; "target" => target);
    let start = Instant::now();
    while next <= target {
        if start.elapsed() > Duration::from_secs(PANIC_TIMEOUT_SECS) {
            panic!("Timed out waiting for block to process, aborting test.");
        }

        thread::sleep(Duration::from_millis(100));

        let tip_snapshot = SortitionDB::get_canonical_burn_chain_tip(&sortition_db.conn())
            .expect("Could not read from SortitionDB.");

        next = tip_snapshot.block_height;
    }
    info!("wait_for_target_l1_block finished"; "target" => target);
    true
}

/// Deserializes the `StacksTransaction` objects from `blocks` and returns all those that
/// match `test_fn`.
fn select_transactions_where(
    blocks: &Vec<serde_json::Value>,
    test_fn: fn(&StacksTransaction) -> bool,
) -> Vec<StacksTransaction> {
    let mut result = vec![];
    for block in blocks {
        let transactions = block.get("transactions").unwrap().as_array().unwrap();
        for tx in transactions.iter() {
            let raw_tx = tx.get("raw_tx").unwrap().as_str().unwrap();
            let tx_bytes = hex_bytes(&raw_tx[2..]).unwrap();
            let parsed = StacksTransaction::consensus_deserialize(&mut &tx_bytes[..]).unwrap();
            let test_value = test_fn(&parsed);
            if test_value {
                result.push(parsed);
            }
        }
    }

    return result;
}

/// Uses MOCKNET_PRIVATE_KEY_1 to publish the subnet contract and supporting
///  trait contracts
pub fn publish_subnet_contracts_to_l1(
    mut l1_nonce: u64,
    config: &Config,
    miner: PrincipalData,
    admin: PrincipalData,
) -> u64 {
    // Publish the subnet traits contract
    let trait_standard_contract_name = "subnet-traits";
    let l1_rpc_origin = config.burnchain.get_rpc_url();
    // Publish the trait contract
    let trait_content =
        include_str!("../../../../core-contracts/contracts/helper/subnet-traits.clar");
    let trait_publish = make_contract_publish(
        &MOCKNET_PRIVATE_KEY_1,
        LAYER_1_CHAIN_ID_TESTNET,
        l1_nonce,
        1_000_000,
        &trait_standard_contract_name,
        &trait_content,
    );
    l1_nonce += 1;

    // Publish the SIP traits contract
    let sip_traits_contract_name = "sip-traits";
    let sip_traits_content =
        include_str!("../../../../core-contracts/contracts/helper/sip-traits.clar");
    let sip_traits_publish = make_contract_publish(
        &MOCKNET_PRIVATE_KEY_1,
        LAYER_1_CHAIN_ID_TESTNET,
        l1_nonce,
        1_000_000,
        &sip_traits_contract_name,
        &sip_traits_content,
    );
    l1_nonce += 1;

    // Publish the default subnet contract on the L1 chain
    let contract_content = include_str!("../../../../core-contracts/contracts/subnet.clar")
        .replace(
            "(define-data-var miner principal tx-sender)",
            &format!(
                "(define-data-var miner principal '{})",
                &miner
                ),
        ).replace(
            "(define-data-var admin principal tx-sender)",
            &format!(
                "(define-data-var admin principal '{})",
                &admin
            ),
        ).replace(
                "(use-trait nft-trait 'SP2PABAF9FTAJYNFZH93XENAJ8FVY99RRM50D2JG9.nft-trait.nft-trait)",
            "(use-trait nft-trait .sip-traits.nft-trait)"
        ).replace(
            "(use-trait ft-trait 'SP3FBR2AGK5H9QBDH3EEN6DF8EK8JY7RX8QJ5SVTE.sip-010-trait-ft-standard.sip-010-trait)",
            "(use-trait ft-trait .sip-traits.ft-trait)"
        );

    let subnet_contract_publish = make_contract_publish(
        &MOCKNET_PRIVATE_KEY_1,
        LAYER_1_CHAIN_ID_TESTNET,
        l1_nonce,
        1_000_000,
        config.burnchain.contract_identifier.name.as_str(),
        &contract_content,
    );
    l1_nonce += 1;

    submit_tx(&l1_rpc_origin, &trait_publish);
    submit_tx(&l1_rpc_origin, &sip_traits_publish);
    // Because the nonce ensures that the trait contract is published
    // before the subnet contract, we can broadcast them all at once, even
    // though the subnet contract depends on that contract.
    submit_tx(&l1_rpc_origin, &subnet_contract_publish);

    println!("Submitted trait and subnet contracts!");

    l1_nonce
}

/// This test brings up the Stacks-L1 chain in "mocknet" mode, and ensures that our listener can hear and record burn blocks
/// from the Stacks-L1 chain.
#[test]
fn l1_basic_listener_test() {
    if env::var("STACKS_NODE_TEST") != Ok("1".into()) {
        return;
    }

    // Start Stacks L1.
    let l1_toml_file = "../../contrib/conf/stacks-l1-mocknet.toml";
    let mut stacks_l1_controller = StacksL1Controller::new(l1_toml_file.to_string(), true);
    let _stacks_res = stacks_l1_controller
        .start_process()
        .expect("stacks l1 controller didn't start");

    // Start the L2 run loop.
    let mut config = super::new_test_conf();
    config.burnchain.first_burn_header_height = 1;
    config.burnchain.chain = "stacks_layer_1".to_string();
    config.burnchain.rpc_ssl = false;
    config.burnchain.rpc_port = 20443;
    config.burnchain.peer_host = "127.0.0.1".into();

    let mut run_loop = neon::RunLoop::new(config.clone());
    let termination_switch = run_loop.get_termination_switch();
    let run_loop_thread = thread::spawn(move || run_loop.start(None, 0));

    // Sleep to give the run loop time to listen to blocks.
    thread::sleep(Duration::from_millis(45000));

    // The burnchain should have registered what the listener recorded.
    let burnchain = Burnchain::new(&config.get_burn_db_path(), &config.burnchain.chain).unwrap();
    let (_sortition_db, burndb) = burnchain.open_db(true).unwrap();

    let tip = burndb
        .get_canonical_chain_tip()
        .expect("couldn't get chain tip");
    info!("burnblock chain tip is {:?}", &tip);

    // Ensure that the tip height has moved beyond height 0.
    // We check that we have moved past 3 just to establish we are reliably getting blocks.
    assert!(tip.block_height > 3);

    termination_switch.store(false, Ordering::SeqCst);
    stacks_l1_controller.kill_process();
    run_loop_thread.join().expect("Failed to join run loop.");
}

#[test]
fn l1_integration_test() {
    // running locally:
    // STACKS_BASE_DIR=~/devel/stacks-blockchain/target/release/stacks-node STACKS_NODE_TEST=1 cargo test --workspace l1_integration_test
    if env::var("STACKS_NODE_TEST") != Ok("1".into()) {
        return;
    }

    // Start Stacks L1.
    let l1_toml_file = "../../contrib/conf/stacks-l1-mocknet.toml";
    let mut stacks_l1_controller = StacksL1Controller::new(l1_toml_file.to_string(), false);
    let _stacks_res = stacks_l1_controller
        .start_process()
        .expect("stacks l1 controller didn't start");

    // Start the L2 run loop.
    let config = super::new_l1_test_conf(&*MOCKNET_PRIVATE_KEY_2, &*MOCKNET_PRIVATE_KEY_1);
    let miner_account = to_addr(&MOCKNET_PRIVATE_KEY_2);
    let l2_rpc_origin = format!("http://{}", &config.node.rpc_bind);

    let mut run_loop = neon::RunLoop::new(config.clone());
    let termination_switch = run_loop.get_termination_switch();
    let run_loop_thread = thread::spawn(move || run_loop.start(None, 0));

    // Give the run loop time to start.
    thread::sleep(Duration::from_millis(2_000));

    let burnchain = Burnchain::new(&config.get_burn_db_path(), &config.burnchain.chain).unwrap();
    let (sortition_db, burndb) = burnchain.open_db(true).unwrap();

    // Sleep to give the L1 chain time to start
    thread::sleep(Duration::from_millis(10_000));

    wait_for_target_l1_block(&sortition_db, MOCKNET_EPOCH_2_1);
    publish_subnet_contracts_to_l1(
        0,
        &config,
        miner_account.clone().into(),
        miner_account.clone().into(),
    );

    // Wait for exactly two stacks blocks.
    wait_for_next_stacks_block(&sortition_db);
    wait_for_next_stacks_block(&sortition_db);

    // The burnchain should have registered what the listener recorded.
    let tip = burndb
        .get_canonical_chain_tip()
        .expect("couldn't get chain tip");
    info!("burnblock chain tip is {:?}", &tip);

    // Ensure that the tip height has moved beyond height 0.
    // We check that we have moved past 3 just to establish we are reliably getting blocks.
    assert!(tip.block_height > 3);

    eprintln!("Miner account: {}", miner_account);

    // test the miner's nonce has incremented: this shows that L2 blocks have
    //  been mined (because the coinbase transactions bump the miner's nonce)
    let account = get_account(&l2_rpc_origin, &miner_account);
    assert_eq!(account.balance, 0);
    assert!(
        account.nonce >= 2,
        "Miner should have produced at least 2 coinbase transactions"
    );

    termination_switch.store(false, Ordering::SeqCst);
    stacks_l1_controller.kill_process();
    run_loop_thread.join().expect("Failed to join run loop.");
}

#[test]
fn l1_deposit_and_withdraw_asset_integration_test() {
    // running locally:
    // STACKS_BASE_DIR=~/devel/stacks-blockchain/target/release/stacks-node STACKS_NODE_TEST=1 cargo test --workspace l1_deposit_and_withdraw_asset_integration_test
    if env::var("STACKS_NODE_TEST") != Ok("1".into()) {
        return;
    }

    // Start Stacks L1.
    let l1_toml_file = "../../contrib/conf/stacks-l1-mocknet.toml";
    let l1_rpc_origin = "http://127.0.0.1:20443";

    // Start the L2 run loop.
    let mut config = super::new_l1_test_conf(&*MOCKNET_PRIVATE_KEY_2, &*MOCKNET_PRIVATE_KEY_1);
    let miner_account = to_addr(&MOCKNET_PRIVATE_KEY_2);
    let user_addr = to_addr(&MOCKNET_PRIVATE_KEY_1);
    config.add_initial_balance(user_addr.to_string(), 10000000);
    config.add_initial_balance(miner_account.to_string(), 10000000);

    let l2_rpc_origin = format!("http://{}", &config.node.rpc_bind);
    let mut l2_nonce = 0;

    config.events_observers.push(EventObserverConfig {
        endpoint: format!("localhost:{}", test_observer::EVENT_OBSERVER_PORT),
        events_keys: vec![EventKeyType::AnyEvent],
    });

    test_observer::spawn();

    let mut run_loop = neon::RunLoop::new(config.clone());
    let termination_switch = run_loop.get_termination_switch();
    let run_loop_thread = thread::spawn(move || run_loop.start(None, 0));

    // Give the run loop time to start.
    thread::sleep(Duration::from_millis(2_000));

    let mut stacks_l1_controller = StacksL1Controller::new(l1_toml_file.to_string(), true);
    let _stacks_res = stacks_l1_controller
        .start_process()
        .expect("stacks l1 controller didn't start");
    let mut l1_nonce = 0;

    // The burnchain should have registered what the listener recorded.
    let burnchain = Burnchain::new(&config.get_burn_db_path(), &config.burnchain.chain).unwrap();
    let (sortition_db, burndb) = burnchain.open_db(true).unwrap();

    // Sleep to give the L1 chain time to start
    thread::sleep(Duration::from_millis(10_000));
    wait_for_target_l1_block(&sortition_db, MOCKNET_EPOCH_2_1);

    l1_nonce = publish_subnet_contracts_to_l1(
        l1_nonce,
        &config,
        miner_account.clone().into(),
        user_addr.clone().into(),
    );

    // Publish a simple FT and NFT
    let ft_content = include_str!("../../../../core-contracts/contracts/helper/simple-ft.clar");
    let ft_publish = make_contract_publish(
        &MOCKNET_PRIVATE_KEY_1,
        LAYER_1_CHAIN_ID_TESTNET,
        l1_nonce,
        1_000_000,
        "simple-ft",
        &ft_content,
    );
    l1_nonce += 1;
    let ft_contract_name = ContractName::from("simple-ft");
    let ft_contract_id = QualifiedContractIdentifier::new(user_addr.into(), ft_contract_name);

    let nft_content = include_str!("../../../../core-contracts/contracts/helper/simple-nft.clar");
    let nft_publish = make_contract_publish(
        &MOCKNET_PRIVATE_KEY_1,
        LAYER_1_CHAIN_ID_TESTNET,
        l1_nonce,
        1_000_000,
        "simple-nft",
        &nft_content,
    );
    l1_nonce += 1;
    let nft_contract_name = ContractName::from("simple-nft");
    let nft_contract_id = QualifiedContractIdentifier::new(user_addr.into(), nft_contract_name);

    submit_tx(l1_rpc_origin, &nft_publish);
    submit_tx(l1_rpc_origin, &ft_publish);

    println!("Submitted FT, NFT, and Subnet contracts!");

    wait_for_next_stacks_block(&sortition_db);
    wait_for_next_stacks_block(&sortition_db);

    let tip = burndb
        .get_canonical_chain_tip()
        .expect("couldn't get chain tip");

    // Ensure that the tip height has moved beyond height 0.
    // We check that we have moved past 3 just to establish we are reliably getting blocks.
    assert!(tip.block_height > 3);

    // test the miner's nonce has incremented: this shows that L2 blocks have
    //  been mined (because the coinbase transactions bump the miner's nonce)
    let account = get_account(&l2_rpc_origin, &miner_account);
    assert!(
        account.nonce >= 2,
        "Miner should have produced at least 2 coinbase transactions"
    );

    // Publish subnet contract for ft-token
    let subnet_ft_content =
        include_str!("../../../../core-contracts/contracts/helper/simple-ft-l2.clar");
    let subnet_ft_publish = make_contract_publish(
        &MOCKNET_PRIVATE_KEY_1,
        config.node.chain_id,
        l2_nonce,
        1_000_000,
        "simple-ft",
        subnet_ft_content,
    );
    l2_nonce += 1;
    let subnet_ft_contract_id =
        QualifiedContractIdentifier::new(user_addr.into(), ContractName::from("simple-ft"));

    // Publish subnet contract for nft-token
    let subnet_nft_content =
        include_str!("../../../../core-contracts/contracts/helper/simple-nft-l2.clar");
    let subnet_nft_publish = make_contract_publish(
        &MOCKNET_PRIVATE_KEY_1,
        config.node.chain_id,
        l2_nonce,
        1_000_000,
        "simple-nft",
        subnet_nft_content,
    );
    l2_nonce += 1;
    let subnet_nft_contract_id =
        QualifiedContractIdentifier::new(user_addr.into(), ContractName::from("simple-nft"));

    // Mint a ft-token for user on L1 chain (amount = 1)
    let l1_mint_ft_tx = make_contract_call(
        &MOCKNET_PRIVATE_KEY_1,
        LAYER_1_CHAIN_ID_TESTNET,
        l1_nonce,
        1_000_000,
        &user_addr,
        "simple-ft",
        "gift-tokens",
        &[Value::UInt(1), Value::Principal(user_addr.into())],
    );
    l1_nonce += 1;
    // Mint a nft-token for user on L1 chain (ID = 1)
    let l1_mint_nft_tx = make_contract_call(
        &MOCKNET_PRIVATE_KEY_1,
        LAYER_1_CHAIN_ID_TESTNET,
        l1_nonce,
        1_000_000,
        &user_addr,
        "simple-nft",
        "test-mint",
        &[Value::Principal(user_addr.into())],
    );
    l1_nonce += 1;

    submit_tx(&l2_rpc_origin, &subnet_ft_publish);
    submit_tx(&l2_rpc_origin, &subnet_nft_publish);
    submit_tx(l1_rpc_origin, &l1_mint_ft_tx);
    submit_tx(l1_rpc_origin, &l1_mint_nft_tx);

    // Register the contract
    let subnet_setup_ft_tx = make_contract_call(
        &MOCKNET_PRIVATE_KEY_1,
        LAYER_1_CHAIN_ID_TESTNET,
        l1_nonce,
        1_000_000,
        &user_addr,
        config.burnchain.contract_identifier.name.as_str(),
        "register-new-ft-contract",
        &[
            Value::Principal(PrincipalData::Contract(ft_contract_id.clone())),
            Value::Principal(PrincipalData::Contract(subnet_ft_contract_id.clone())),
        ],
    );
    l1_nonce += 1;

    let subnet_setup_nft_tx = make_contract_call(
        &MOCKNET_PRIVATE_KEY_1,
        LAYER_1_CHAIN_ID_TESTNET,
        l1_nonce,
        1_000_000,
        &user_addr,
        config.burnchain.contract_identifier.name.as_str(),
        "register-new-nft-contract",
        &[
            Value::Principal(PrincipalData::Contract(nft_contract_id.clone())),
            Value::Principal(PrincipalData::Contract(subnet_nft_contract_id.clone())),
        ],
    );
    l1_nonce += 1;

    submit_tx(l1_rpc_origin, &subnet_setup_ft_tx);
    submit_tx(l1_rpc_origin, &subnet_setup_nft_tx);

    wait_for_next_stacks_block(&sortition_db);
    wait_for_next_stacks_block(&sortition_db);

    // Check that the user does not own any of the fungible tokens on the subnet now
    let res = call_read_only(
        &l2_rpc_origin,
        &user_addr,
        "simple-ft",
        "get-balance",
        vec![Value::Principal(user_addr.into()).serialize()],
    );
    assert!(res.get("cause").is_none());
    assert!(res["okay"].as_bool().unwrap());
    let result = res["result"]
        .as_str()
        .unwrap()
        .strip_prefix("0x")
        .unwrap()
        .to_string();
    let amount = Value::deserialize(
        &result,
        &TypeSignature::ResponseType(Box::new((TypeSignature::UIntType, TypeSignature::UIntType))),
    );
    assert_eq!(amount, Value::okay(Value::UInt(0)).unwrap());

    // Check that the user does not own the NFT on the subnet now
    let res = call_read_only(
        &l2_rpc_origin,
        &user_addr,
        "simple-nft",
        "get-token-owner",
        vec![Value::UInt(1).serialize()],
    );
    assert!(res.get("cause").is_none());
    assert!(res["okay"].as_bool().unwrap());
    let result = res["result"]
        .as_str()
        .unwrap()
        .strip_prefix("0x")
        .unwrap()
        .to_string();
    let addr = Value::deserialize(
        &result,
        &TypeSignature::OptionalType(Box::new(TypeSignature::PrincipalType)),
    );
    assert_eq!(addr, Value::none());

    let l1_deposit_ft_tx = make_contract_call(
        &MOCKNET_PRIVATE_KEY_1,
        LAYER_1_CHAIN_ID_TESTNET,
        l1_nonce,
        1_000_000,
        &user_addr,
        config.burnchain.contract_identifier.name.as_str(),
        "deposit-ft-asset",
        &[
            Value::Principal(PrincipalData::Contract(ft_contract_id.clone())),
            Value::UInt(1),
            Value::Principal(user_addr.into()),
            Value::none(),
        ],
    );
    l1_nonce += 1;
    let l1_deposit_nft_tx = make_contract_call(
        &MOCKNET_PRIVATE_KEY_1,
        LAYER_1_CHAIN_ID_TESTNET,
        l1_nonce,
        1_000_000,
        &user_addr,
        config.burnchain.contract_identifier.name.as_str(),
        "deposit-nft-asset",
        &[
            Value::Principal(PrincipalData::Contract(nft_contract_id.clone())),
            Value::UInt(1),
            Value::Principal(user_addr.into()),
        ],
    );
    l1_nonce += 1;

    // deposit ft-token into subnet contract on L1
    submit_tx(&l1_rpc_origin, &l1_deposit_ft_tx);
    // deposit nft-token into subnet contract on L1
    submit_tx(&l1_rpc_origin, &l1_deposit_nft_tx);

    wait_for_next_stacks_block(&sortition_db);
    wait_for_next_stacks_block(&sortition_db);
    wait_for_next_stacks_block(&sortition_db);

    // Check that the user owns a fungible token on the subnet now
    let res = call_read_only(
        &l2_rpc_origin,
        &user_addr,
        "simple-ft",
        "get-balance",
        vec![Value::Principal(user_addr.into()).serialize()],
    );
    assert!(res.get("cause").is_none());
    assert!(res["okay"].as_bool().unwrap());
    let result = res["result"]
        .as_str()
        .unwrap()
        .strip_prefix("0x")
        .unwrap()
        .to_string();
    let amount = Value::deserialize(
        &result,
        &TypeSignature::ResponseType(Box::new((TypeSignature::UIntType, TypeSignature::UIntType))),
    );
    assert_eq!(amount, Value::okay(Value::UInt(1)).unwrap());

    // Check that the user owns the NFT on the subnet now
    let res = call_read_only(
        &l2_rpc_origin,
        &user_addr,
        "simple-nft",
        "get-token-owner",
        vec![Value::UInt(1).serialize()],
    );
    assert!(res.get("cause").is_none());
    assert!(res["okay"].as_bool().unwrap());
    let result = res["result"]
        .as_str()
        .unwrap()
        .strip_prefix("0x")
        .unwrap()
        .to_string();
    let addr = Value::deserialize(
        &result,
        &TypeSignature::OptionalType(Box::new(TypeSignature::PrincipalType)),
    );
    assert_eq!(
        addr,
        Value::some(Value::Principal(user_addr.into())).unwrap()
    );

    // Check that the user does not own the FT on the L1
    let res = call_read_only(
        &l1_rpc_origin,
        &user_addr,
        "simple-ft",
        "get-balance",
        vec![Value::Principal(user_addr.into()).serialize()],
    );
    assert!(res.get("cause").is_none());
    assert!(res["okay"].as_bool().unwrap());
    let result = res["result"]
        .as_str()
        .unwrap()
        .strip_prefix("0x")
        .unwrap()
        .to_string();
    let amount = Value::deserialize(
        &result,
        &TypeSignature::ResponseType(Box::new((TypeSignature::UIntType, TypeSignature::UIntType))),
    );
    assert_eq!(amount, Value::okay(Value::UInt(0)).unwrap());

    // Check that the user does not own the NFT on the L1 (the contract should own it)
    let res = call_read_only(
        &l1_rpc_origin,
        &user_addr,
        "simple-nft",
        "get-owner",
        vec![Value::UInt(1).serialize()],
    );
    assert!(res.get("cause").is_none());
    assert!(res["okay"].as_bool().unwrap());
    let result = res["result"]
        .as_str()
        .unwrap()
        .strip_prefix("0x")
        .unwrap()
        .to_string();
    let amount = Value::deserialize(
        &result,
        &TypeSignature::ResponseType(Box::new((
            TypeSignature::OptionalType(Box::new(TypeSignature::PrincipalType)),
            TypeSignature::UIntType,
        ))),
    );
    assert_ne!(
        amount,
        Value::some(Value::Principal(user_addr.into())).unwrap()
    );

    // Withdraw the ft on the L2
    let l2_withdraw_ft_tx = make_contract_call(
        &MOCKNET_PRIVATE_KEY_1,
        config.node.chain_id,
        l2_nonce,
        1_000_000,
        &boot_code_addr(false),
        "subnet",
        "ft-withdraw?",
        &[
            Value::Principal(PrincipalData::Contract(QualifiedContractIdentifier::new(
                user_addr.into(),
                ContractName::from("simple-ft"),
            ))),
            Value::UInt(1),
            Value::Principal(user_addr.into()),
        ],
    );
    l2_nonce += 1;

    // Withdraw the nft on the L2
    let l2_withdraw_nft_tx = make_contract_call(
        &MOCKNET_PRIVATE_KEY_1,
        config.node.chain_id,
        l2_nonce,
        1_000_000,
        &boot_code_addr(false),
        "subnet",
        "nft-withdraw?",
        &[
            Value::Principal(PrincipalData::Contract(QualifiedContractIdentifier::new(
                user_addr.into(),
                ContractName::from("simple-nft"),
            ))),
            Value::UInt(1),
            Value::Principal(user_addr.into()),
        ],
    );
    l2_nonce += 1;

    // Withdraw ft-token from subnet contract on L2
    submit_tx(&l2_rpc_origin, &l2_withdraw_ft_tx);
    // Withdraw nft-token from subnet contract on L2
    submit_tx(&l2_rpc_origin, &l2_withdraw_nft_tx);

    wait_for_next_stacks_block(&sortition_db);
    wait_for_next_stacks_block(&sortition_db);

    // Check that user no longer owns the fungible token on L2 chain.
    let res = call_read_only(
        &l1_rpc_origin,
        &user_addr,
        "simple-ft",
        "get-balance",
        vec![Value::Principal(user_addr.into()).serialize()],
    );
    assert!(res.get("cause").is_none());
    assert!(res["okay"].as_bool().unwrap());
    let result = res["result"]
        .as_str()
        .unwrap()
        .strip_prefix("0x")
        .unwrap()
        .to_string();
    let amount = Value::deserialize(
        &result,
        &TypeSignature::ResponseType(Box::new((TypeSignature::UIntType, TypeSignature::UIntType))),
    );
    assert_eq!(amount, Value::okay(Value::UInt(0)).unwrap());

    // Check that user no longer owns the nft on L2 chain.
    let res = call_read_only(
        &l2_rpc_origin,
        &user_addr,
        "simple-nft",
        "get-token-owner",
        vec![Value::UInt(1).serialize()],
    );
    assert!(res.get("cause").is_none());
    assert!(res["okay"].as_bool().unwrap());
    let result = res["result"]
        .as_str()
        .unwrap()
        .strip_prefix("0x")
        .unwrap()
        .to_string();
    let addr = Value::deserialize(
        &result,
        &TypeSignature::OptionalType(Box::new(TypeSignature::PrincipalType)),
    );
    assert_eq!(addr, Value::none(),);

    // Check that the user does not *yet* own the FT on the L1
    let res = call_read_only(
        &l1_rpc_origin,
        &user_addr,
        "simple-ft",
        "get-balance",
        vec![Value::Principal(user_addr.into()).serialize()],
    );
    assert!(res.get("cause").is_none());
    assert!(res["okay"].as_bool().unwrap());
    let result = res["result"]
        .as_str()
        .unwrap()
        .strip_prefix("0x")
        .unwrap()
        .to_string();
    let amount = Value::deserialize(
        &result,
        &TypeSignature::ResponseType(Box::new((TypeSignature::UIntType, TypeSignature::UIntType))),
    );
    assert_eq!(amount, Value::okay(Value::UInt(0)).unwrap());

    // Check that the user does not *yet* own the NFT on the L1 (the contract should own it)
    let res = call_read_only(
        &l1_rpc_origin,
        &user_addr,
        "simple-nft",
        "get-owner",
        vec![Value::UInt(1).serialize()],
    );
    assert!(res.get("cause").is_none());
    assert!(res["okay"].as_bool().unwrap());
    let result = res["result"]
        .as_str()
        .unwrap()
        .strip_prefix("0x")
        .unwrap()
        .to_string();
    let amount = Value::deserialize(
        &result,
        &TypeSignature::ResponseType(Box::new((
            TypeSignature::OptionalType(Box::new(TypeSignature::PrincipalType)),
            TypeSignature::UIntType,
        ))),
    );
    assert_ne!(
        amount,
        Value::some(Value::Principal(user_addr.into())).unwrap()
    );

    let block_data = test_observer::get_blocks();
    let withdraw_events = filter_map_events(&block_data, |height, event| {
        let ev_type = event.get("type").unwrap().as_str().unwrap();
        if ev_type == "contract_event" {
            let contract_event = event.get("contract_event").unwrap();
            let contract_identifier = contract_event
                .get("contract_identifier")
                .unwrap()
                .as_str()
                .unwrap();
            let topic = contract_event.get("topic").unwrap().as_str().unwrap();
            match (contract_identifier, topic) {
                ("ST000000000000000000002AMW42H.subnet", "print") => {
                    let value: Value =
                        serde_json::from_value(contract_event.get("value").unwrap().clone())
                            .unwrap();
                    let data_map = value.expect_tuple();
                    if let Ok(event_type) = data_map.get("event") {
                        if event_type.clone().expect_ascii() == "withdraw" {
                            return match data_map
                                .get("type")
                                .unwrap()
                                .clone()
                                .expect_ascii()
                                .as_str()
                            {
                                "ft" | "nft" => Some((height, data_map.clone())),
                                _ => None,
                            };
                        }
                    }
                    return None;
                }
                _ => None,
            }
        } else {
            None
        }
    });
    assert_eq!(withdraw_events.len(), 2);

    let mut ft_withdrawal_id = 0;
    let mut nft_withdrawal_id = 0;
    let mut withdrawal_height = 0;
    for (height, event) in withdraw_events {
        withdrawal_height = height;
        let withdrawal_id = event.get("withdrawal_id").unwrap().clone().expect_u128() as u32;
        match event.get("type").unwrap().clone().expect_ascii().as_str() {
            "ft" => ft_withdrawal_id = withdrawal_id,
            "nft" => nft_withdrawal_id = withdrawal_id,
            _ => panic!("Unexpected withdrawal event type"),
        }
    }

    let nft_withdrawal_entry = get_nft_withdrawal_entry(
        &l2_rpc_origin,
        withdrawal_height,
        &user_addr,
        nft_withdrawal_id,
        QualifiedContractIdentifier::new(user_addr.into(), ContractName::from("simple-nft")),
        1,
    );

    let ft_withdrawal_entry = get_ft_withdrawal_entry(
        &l2_rpc_origin,
        withdrawal_height,
        &user_addr,
        ft_withdrawal_id,
        QualifiedContractIdentifier::new(user_addr.into(), ContractName::from("simple-ft")),
        1,
    );

    // Create the withdrawal merkle tree by mocking the ft & nft withdraw event (if the root hash of
    // this constructed merkle tree is not identical to the root hash published by the subnet node,
    // then the test will fail).
    let mut spending_condition = TransactionSpendingCondition::new_singlesig_p2pkh(
        StacksPublicKey::from_private(&MOCKNET_PRIVATE_KEY_1),
    )
    .expect("Failed to create p2pkh spending condition from public key.");
    spending_condition.set_nonce(l2_nonce - 1);
    spending_condition.set_tx_fee(1000);
    let auth = TransactionAuth::Standard(spending_condition);
    let mut ft_withdraw_event =
        StacksTransactionEvent::SmartContractEvent(SmartContractEventData {
            key: (boot_code_id("subnet", false), "print".into()),
            value: Value::Tuple(
                TupleData::from_data(vec![
                    (
                        "type".into(),
                        Value::string_ascii_from_bytes("ft".to_string().into_bytes()).unwrap(),
                    ),
                    (
                        "asset-contract".into(),
                        Value::Principal(PrincipalData::Contract(
                            QualifiedContractIdentifier::new(
                                user_addr.into(),
                                ContractName::from("simple-ft"),
                            ),
                        )),
                    ),
                    (
                        "sender".into(),
                        Value::Principal(PrincipalData::Standard(user_addr.into())),
                    ),
                    ("amount".into(), Value::UInt(1)),
                ])
                .expect("Failed to create tuple data."),
            ),
        });
    let mut nft_withdraw_event =
        StacksTransactionEvent::SmartContractEvent(SmartContractEventData {
            key: (boot_code_id("subnet", false), "print".into()),
            value: Value::Tuple(
                TupleData::from_data(vec![
                    (
                        "type".into(),
                        Value::string_ascii_from_bytes("nft".to_string().into_bytes()).unwrap(),
                    ),
                    (
                        "asset-contract".into(),
                        Value::Principal(PrincipalData::Contract(
                            QualifiedContractIdentifier::new(
                                user_addr.into(),
                                ContractName::from("simple-nft"),
                            ),
                        )),
                    ),
                    (
                        "sender".into(),
                        Value::Principal(PrincipalData::Standard(user_addr.into())),
                    ),
                    ("id".into(), Value::UInt(1)),
                ])
                .expect("Failed to create tuple data."),
            ),
        });
    let withdrawal_receipt = StacksTransactionReceipt {
        transaction: TransactionOrigin::Stacks(StacksTransaction::new(
            TransactionVersion::Testnet,
            auth.clone(),
            TransactionPayload::Coinbase(CoinbasePayload([0u8; 32])),
        )),
        events: vec![ft_withdraw_event.clone(), nft_withdraw_event.clone()],
        post_condition_aborted: false,
        result: Value::err_none(),
        stx_burned: 0,
        contract_analysis: None,
        execution_cost: ExecutionCost::zero(),
        microblock_header: None,
        tx_index: 0,
    };
    let mut receipts = vec![withdrawal_receipt];
    let withdrawal_tree = create_withdrawal_merkle_tree(&mut receipts, withdrawal_height);
    let root_hash = withdrawal_tree.root().as_bytes().to_vec();

    let ft_withdrawal_key =
        generate_key_from_event(&mut ft_withdraw_event, ft_withdrawal_id, withdrawal_height)
            .unwrap();
    let ft_withdrawal_key_bytes = convert_withdrawal_key_to_bytes(&ft_withdrawal_key);
    let ft_withdrawal_leaf_hash =
        MerkleTree::<Sha512Trunc256Sum>::get_leaf_hash(ft_withdrawal_key_bytes.as_slice())
            .as_bytes()
            .to_vec();
    let ft_path = withdrawal_tree.path(&ft_withdrawal_key_bytes).unwrap();

    let nft_withdrawal_key = generate_key_from_event(
        &mut nft_withdraw_event,
        nft_withdrawal_id,
        withdrawal_height,
    )
    .unwrap();
    let nft_withdrawal_key_bytes = convert_withdrawal_key_to_bytes(&nft_withdrawal_key);
    let nft_withdrawal_leaf_hash =
        MerkleTree::<Sha512Trunc256Sum>::get_leaf_hash(nft_withdrawal_key_bytes.as_slice())
            .as_bytes()
            .to_vec();
    let nft_path = withdrawal_tree.path(&nft_withdrawal_key_bytes).unwrap();

    let mut ft_sib_data = Vec::new();
    for sib in ft_path.iter() {
        let sib_hash = Value::buff_from(sib.hash.as_bytes().to_vec()).unwrap();
        // the sibling's side is the opposite of what PathOrder is set to
        let sib_is_left = Value::Bool(sib.order == MerklePathOrder::Right);
        let curr_sib_data = vec![
            (ClarityName::from("hash"), sib_hash),
            (ClarityName::from("is-left-side"), sib_is_left),
        ];
        let sib_tuple = Value::Tuple(TupleData::from_data(curr_sib_data).unwrap());
        ft_sib_data.push(sib_tuple);
    }
    let mut nft_sib_data = Vec::new();
    for sib in nft_path.iter() {
        let sib_hash = Value::buff_from(sib.hash.as_bytes().to_vec()).unwrap();
        // the sibling's side is the opposite of what PathOrder is set to
        let sib_is_left = Value::Bool(sib.order == MerklePathOrder::Right);
        let curr_sib_data = vec![
            (ClarityName::from("hash"), sib_hash),
            (ClarityName::from("is-left-side"), sib_is_left),
        ];
        let sib_tuple = Value::Tuple(TupleData::from_data(curr_sib_data).unwrap());
        nft_sib_data.push(sib_tuple);
    }

    let root_hash_val = Value::buff_from(root_hash.clone()).unwrap();
    let nft_leaf_hash_val = Value::buff_from(nft_withdrawal_leaf_hash.clone()).unwrap();
    let ft_leaf_hash_val = Value::buff_from(ft_withdrawal_leaf_hash.clone()).unwrap();
    let nft_siblings_val = Value::list_from(nft_sib_data.clone()).unwrap();
    let ft_siblings_val = Value::list_from(ft_sib_data.clone()).unwrap();

    assert_eq!(
        &root_hash_val, &nft_withdrawal_entry.root_hash,
        "Root hash should match value returned via RPC"
    );
    assert_eq!(
        &nft_leaf_hash_val, &nft_withdrawal_entry.leaf_hash,
        "Leaf hash should match value returned via RPC"
    );
    assert_eq!(
        &nft_siblings_val, &nft_withdrawal_entry.siblings,
        "Sibling hashes should match value returned via RPC"
    );

    assert_eq!(
        &root_hash_val, &ft_withdrawal_entry.root_hash,
        "Root hash should match value returned via RPC"
    );
    assert_eq!(
        &ft_leaf_hash_val, &ft_withdrawal_entry.leaf_hash,
        "Leaf hash should match value returned via RPC"
    );
    assert_eq!(
        &ft_siblings_val, &ft_withdrawal_entry.siblings,
        "Sibling hashes should match value returned via RPC"
    );

    // TODO: call withdraw from unauthorized principal once leaf verification is added to the subnet contract

    let l1_withdraw_ft_tx = make_contract_call(
        &MOCKNET_PRIVATE_KEY_1,
        LAYER_1_CHAIN_ID_TESTNET,
        l1_nonce,
        1_000_000,
        &user_addr,
        config.burnchain.contract_identifier.name.as_str(),
        "withdraw-ft-asset",
        &[
            Value::Principal(PrincipalData::Contract(ft_contract_id.clone())),
            Value::UInt(1),
            Value::Principal(user_addr.into()),
            Value::UInt(0),
            Value::UInt(withdrawal_height.into()),
            Value::none(),
            Value::some(Value::Principal(PrincipalData::Contract(
                ft_contract_id.clone(),
            )))
            .unwrap(),
            Value::buff_from(root_hash.clone()).unwrap(),
            Value::buff_from(ft_withdrawal_leaf_hash).unwrap(),
            Value::list_from(ft_sib_data).unwrap(),
        ],
    );
    l1_nonce += 1;
    let l1_withdraw_nft_tx = make_contract_call(
        &MOCKNET_PRIVATE_KEY_1,
        LAYER_1_CHAIN_ID_TESTNET,
        l1_nonce,
        1_000_000,
        &user_addr,
        config.burnchain.contract_identifier.name.as_str(),
        "withdraw-nft-asset",
        &[
            Value::Principal(PrincipalData::Contract(nft_contract_id.clone())),
            Value::UInt(1),
            Value::Principal(user_addr.into()),
            Value::UInt(1),
            Value::UInt(withdrawal_height.into()),
            Value::some(Value::Principal(PrincipalData::Contract(
                nft_contract_id.clone(),
            )))
            .unwrap(),
            Value::buff_from(root_hash).unwrap(),
            Value::buff_from(nft_withdrawal_leaf_hash).unwrap(),
            Value::list_from(nft_sib_data).unwrap(),
        ],
    );

    // Withdraw ft-token from subnet contract on L1
    submit_tx(&l1_rpc_origin, &l1_withdraw_ft_tx);
    // Withdraw nft-token from subnet contract on L1
    submit_tx(&l1_rpc_origin, &l1_withdraw_nft_tx);

    // Sleep to give the run loop time to mine a block
    thread::sleep(Duration::from_secs(25));

    // Check that the user owns the fungible token on the L1 chain now
    let res = call_read_only(
        &l1_rpc_origin,
        &user_addr,
        "simple-ft",
        "get-balance",
        vec![Value::Principal(user_addr.into()).serialize()],
    );
    assert!(res.get("cause").is_none());
    assert!(res["okay"].as_bool().unwrap());
    let result = res["result"]
        .as_str()
        .unwrap()
        .strip_prefix("0x")
        .unwrap()
        .to_string();
    let amount = Value::deserialize(
        &result,
        &TypeSignature::ResponseType(Box::new((TypeSignature::UIntType, TypeSignature::UIntType))),
    );
    assert_eq!(amount, Value::okay(Value::UInt(1)).unwrap());

    // Check that the user owns the NFT on the L1 chain now
    let res = call_read_only(
        &l1_rpc_origin,
        &user_addr,
        "simple-nft",
        "get-owner",
        vec![Value::UInt(1).serialize()],
    );
    assert!(res.get("cause").is_none());
    assert!(res["okay"].as_bool().unwrap());
    let result = res["result"]
        .as_str()
        .unwrap()
        .strip_prefix("0x")
        .unwrap()
        .to_string();
    let amount = Value::deserialize(
        &result,
        &TypeSignature::ResponseType(Box::new((
            TypeSignature::OptionalType(Box::new(TypeSignature::PrincipalType)),
            TypeSignature::UIntType,
        ))),
    );
    assert_eq!(
        amount,
        Value::okay(Value::some(Value::Principal(user_addr.into())).unwrap()).unwrap()
    );

    termination_switch.store(false, Ordering::SeqCst);
    stacks_l1_controller.kill_process();
    run_loop_thread.join().expect("Failed to join run loop.");
}

/// This test calls the `deposit-stx` function in the subnet contract.
/// We expect to see the stx balance for the user in question increase.
#[test]
fn l1_deposit_and_withdraw_stx_integration_test() {
    // running locally:
    // STACKS_BASE_DIR=~/devel/stacks-blockchain/target/release/stacks-node STACKS_NODE_TEST=1 cargo test --workspace l1_deposit_stx_integration_test
    if env::var("STACKS_NODE_TEST") != Ok("1".into()) {
        return;
    }

    // Start Stacks L1.
    let l1_toml_file = "../../contrib/conf/stacks-l1-mocknet.toml";
    let l1_rpc_origin = "http://127.0.0.1:20443";

    // Start the L2 run loop.
    let mut config = super::new_l1_test_conf(&*MOCKNET_PRIVATE_KEY_2, &*MOCKNET_PRIVATE_KEY_1);
    let miner_account = to_addr(&MOCKNET_PRIVATE_KEY_2);
    let user_addr = to_addr(&MOCKNET_PRIVATE_KEY_1);
    let alt_user_addr = to_addr(&MOCKNET_PRIVATE_KEY_3);
    let l2_starting_account_balance = 10000000;
    let l1_starting_account_balance = 100000000000000;
    let default_fee = 1_000_000;
    config.add_initial_balance(user_addr.to_string(), l2_starting_account_balance);
    config.add_initial_balance(miner_account.to_string(), l2_starting_account_balance);
    config.add_initial_balance(alt_user_addr.to_string(), l2_starting_account_balance);

    let l2_rpc_origin = format!("http://{}", &config.node.rpc_bind);

    let mut l2_nonce = 0;

    config.events_observers.push(EventObserverConfig {
        endpoint: format!("localhost:{}", test_observer::EVENT_OBSERVER_PORT),
        events_keys: vec![EventKeyType::AnyEvent],
    });

    test_observer::spawn();

    let mut run_loop = neon::RunLoop::new(config.clone());
    let termination_switch = run_loop.get_termination_switch();
    let run_loop_thread = thread::spawn(move || run_loop.start(None, 0));

    // Sleep to give the run loop time to start
    thread::sleep(Duration::from_millis(2_000));

    let burnchain = Burnchain::new(&config.get_burn_db_path(), &config.burnchain.chain).unwrap();
    let (sortition_db, burndb) = burnchain.open_db(true).unwrap();

    let mut stacks_l1_controller = StacksL1Controller::new(l1_toml_file.to_string(), true);
    let _stacks_res = stacks_l1_controller
        .start_process()
        .expect("stacks l1 controller didn't start");
    let mut l1_nonce = 0;

    // Sleep to give the L1 chain time to start
    thread::sleep(Duration::from_millis(10_000));
    wait_for_target_l1_block(&sortition_db, MOCKNET_EPOCH_2_1);

    l1_nonce = publish_subnet_contracts_to_l1(
        l1_nonce,
        &config,
        miner_account.clone().into(),
        user_addr.clone().into(),
    );

    // The burnchain should have registered what the listener recorded.
    let tip = burndb
        .get_canonical_chain_tip()
        .expect("couldn't get chain tip");

    // Ensure that the tip height has moved beyond height 0.
    // We check that we have moved past 3 just to establish we are reliably getting blocks.
    assert!(tip.block_height > 3);

    // Wait a couple blocks to ensure the L2 chain has started
    wait_for_next_stacks_block(&sortition_db);
    wait_for_next_stacks_block(&sortition_db);

    // Publish subnet contract for withdrawing stx
    let subnet_simple_stx = "
    (define-public (subnet-withdraw-stx (amount uint) (sender principal))
      (contract-call? 'ST000000000000000000002AMW42H.subnet stx-withdraw? amount sender)
    )
    ";
    let subnet_stx_publish = make_contract_publish(
        &MOCKNET_PRIVATE_KEY_1,
        config.node.chain_id,
        l2_nonce,
        default_fee,
        "simple-stx",
        subnet_simple_stx,
    );
    l2_nonce += 1;

    submit_tx(&l2_rpc_origin, &subnet_stx_publish);

    wait_for_next_stacks_block(&sortition_db);
    wait_for_next_stacks_block(&sortition_db);

    // Check that the user does not own any additional STX on the subnet now
    let account = get_account(&l2_rpc_origin, &user_addr);
    assert_eq!(
        account.balance,
        (l2_starting_account_balance - default_fee * l2_nonce) as u128
    );

    // Check the user's balance on the L1
    let account = get_account(&l1_rpc_origin, &user_addr);
    assert_eq!(
        account.balance,
        (l1_starting_account_balance - default_fee * l1_nonce) as u128
    );

    let l1_deposit_stx_tx = make_contract_call(
        &MOCKNET_PRIVATE_KEY_1,
        LAYER_1_CHAIN_ID_TESTNET,
        l1_nonce,
        1_000_000,
        &user_addr,
        config.burnchain.contract_identifier.name.as_str(),
        "deposit-stx",
        &[Value::UInt(1), Value::Principal(user_addr.into())],
    );
    l1_nonce += 1;

    // Deposit stx into subnet contract on L1
    submit_tx(&l1_rpc_origin, &l1_deposit_stx_tx);

    // Wait to give the run loop time to mine a block
    wait_for_next_stacks_block(&sortition_db);
    wait_for_next_stacks_block(&sortition_db);

    // Check that the user owns additional STX on the subnet now
    let account = get_account(&l2_rpc_origin, &user_addr);
    assert_eq!(
        account.balance,
        (l2_starting_account_balance - default_fee * l2_nonce + 1) as u128
    );
    // Check that the user's balance decreased on the L1
    let account = get_account(&l1_rpc_origin, &user_addr);
    assert_eq!(
        account.balance,
        (l1_starting_account_balance - default_fee * l1_nonce - 1) as u128
    );

    // Call the withdraw stx function on the L2 from unauthorized user
    let l2_withdraw_stx_tx_unauth = make_contract_call(
        &MOCKNET_PRIVATE_KEY_3,
        config.node.chain_id,
        0,
        1_000_000,
        &user_addr,
        "simple-stx",
        "subnet-withdraw-stx",
        &[Value::UInt(1), Value::Principal(user_addr.into())],
    );
    // withdraw stx from L2
    submit_tx(&l2_rpc_origin, &l2_withdraw_stx_tx_unauth);

    // Wait to give the run loop time to mine a block
    wait_for_next_stacks_block(&sortition_db);

    // Check that the user still owns STX on the subnet now (withdraw attempt should fail)
    let account = get_account(&l2_rpc_origin, &user_addr);
    assert_eq!(
        account.balance,
        (l2_starting_account_balance - default_fee * l2_nonce + 1) as u128
    );

    // Call the withdraw stx function on the L2 from the correct user
    let l2_withdraw_stx_tx = make_contract_call(
        &MOCKNET_PRIVATE_KEY_1,
        config.node.chain_id,
        l2_nonce,
        1_000_000,
        &user_addr,
        "simple-stx",
        "subnet-withdraw-stx",
        &[Value::UInt(1), Value::Principal(user_addr.into())],
    );
    l2_nonce += 1;

    // withdraw stx from L2
    submit_tx(&l2_rpc_origin, &l2_withdraw_stx_tx);

    // Wait to give the run loop time to mine a block
    wait_for_next_stacks_block(&sortition_db);
    wait_for_next_stacks_block(&sortition_db);

    // TODO: here, read the withdrawal events to get the withdrawal ID, and figure out the
    //       block height to query.
    let block_data = test_observer::get_blocks();
    let mut withdraw_events = filter_map_events(&block_data, |height, event| {
        let ev_type = event.get("type").unwrap().as_str().unwrap();
        if ev_type == "contract_event" {
            let contract_event = event.get("contract_event").unwrap();
            let contract_identifier = contract_event
                .get("contract_identifier")
                .unwrap()
                .as_str()
                .unwrap();
            let topic = contract_event.get("topic").unwrap().as_str().unwrap();
            match (contract_identifier, topic) {
                ("ST000000000000000000002AMW42H.subnet", "print") => {
                    let value: Value =
                        serde_json::from_value(contract_event.get("value").unwrap().clone())
                            .unwrap();
                    let data_map = value.expect_tuple();
                    if let Ok(event_type) = data_map.get("event") {
                        if event_type.clone().expect_ascii() == "withdraw" {
                            if data_map.get("type").unwrap().clone().expect_ascii() == "stx" {
                                return Some((height, data_map.clone()));
                            }
                        }
                    }
                    return None;
                }
                _ => None,
            }
        } else {
            None
        }
    });

    // should only be one withdrawal event
    assert_eq!(withdraw_events.len(), 1);
    let (withdrawal_height, withdrawal) = withdraw_events.pop().unwrap();

    let withdrawal_id = withdrawal
        .get("withdrawal_id")
        .unwrap()
        .clone()
        .expect_u128() as u32;
    let withdrawal_amount: u64 = withdrawal.get("amount").unwrap().clone().expect_u128() as u64;
    let withdrawal_sender = withdrawal
        .get("sender")
        .unwrap()
        .clone()
        .expect_principal()
        .to_string();

    assert_eq!(withdrawal_id, 0);
    assert_eq!(withdrawal_amount, 1);
    assert_eq!(withdrawal_sender, user_addr.to_string());

    let withdrawal_entry = get_withdrawal_entry(
        &l2_rpc_origin,
        withdrawal_height,
        &user_addr,
        withdrawal_id,
        withdrawal_amount,
    );

    // Check that the user does not own any additional STX anymore on the subnet now
    let account = get_account(&l2_rpc_origin, &user_addr);
    assert_eq!(
        account.balance,
        (l2_starting_account_balance - default_fee * l2_nonce) as u128
    );
    // Check that the user's balance has not yet increased on the L1
    let account = get_account(&l1_rpc_origin, &user_addr);
    assert_eq!(
        account.balance,
        (l1_starting_account_balance - default_fee * l1_nonce - 1) as u128
    );

    // Create the withdrawal merkle tree by mocking the stx withdraw event (if the root hash of
    // this constructed merkle tree is not identical to the root hash published by the subnet node,
    // then the test will fail).
    let mut spending_condition = TransactionSpendingCondition::new_singlesig_p2pkh(
        StacksPublicKey::from_private(&MOCKNET_PRIVATE_KEY_1),
    )
    .expect("Failed to create p2pkh spending condition from public key.");
    spending_condition.set_nonce(l2_nonce - 1);
    spending_condition.set_tx_fee(1000);
    let auth = TransactionAuth::Standard(spending_condition);
    let mut stx_withdraw_event =
        StacksTransactionEvent::SmartContractEvent(SmartContractEventData {
            key: (boot_code_id("subnet", false), "print".into()),
            value: Value::Tuple(
                TupleData::from_data(vec![
                    (
                        "type".into(),
                        Value::string_ascii_from_bytes("stx".to_string().into_bytes()).unwrap(),
                    ),
                    (
                        "sender".into(),
                        Value::Principal(PrincipalData::Standard(user_addr.into())),
                    ),
                    ("amount".into(), Value::UInt(1)),
                ])
                .expect("Failed to create tuple data."),
            ),
        });

    let withdrawal_receipt = StacksTransactionReceipt {
        transaction: TransactionOrigin::Stacks(StacksTransaction::new(
            TransactionVersion::Testnet,
            auth.clone(),
            TransactionPayload::Coinbase(CoinbasePayload([0u8; 32])),
        )),
        events: vec![stx_withdraw_event.clone()],
        post_condition_aborted: false,
        result: Value::err_none(),
        stx_burned: 0,
        contract_analysis: None,
        execution_cost: ExecutionCost::zero(),
        microblock_header: None,
        tx_index: 0,
    };
    let mut receipts = vec![withdrawal_receipt];

    // okay to pass a zero block height in tests: the block height parameter is only used for logging
    let withdrawal_tree = create_withdrawal_merkle_tree(&mut receipts, withdrawal_height);
    let root_hash = withdrawal_tree.root().as_bytes().to_vec();

    // okay to pass a zero block height in tests: the block height parameter is only used for logging
    let stx_withdrawal_key =
        generate_key_from_event(&mut stx_withdraw_event, 0, withdrawal_height).unwrap();
    let stx_withdrawal_key_bytes = convert_withdrawal_key_to_bytes(&stx_withdrawal_key);
    let stx_withdrawal_leaf_hash =
        MerkleTree::<Sha512Trunc256Sum>::get_leaf_hash(stx_withdrawal_key_bytes.as_slice())
            .as_bytes()
            .to_vec();
    let stx_path = withdrawal_tree.path(&stx_withdrawal_key_bytes).unwrap();

    let mut stx_sib_data = Vec::new();
    for sib in stx_path.iter() {
        let sib_hash = Value::buff_from(sib.hash.as_bytes().to_vec()).unwrap();
        // the sibling's side is the opposite of what PathOrder is set to
        let sib_is_left = Value::Bool(sib.order == MerklePathOrder::Right);
        let curr_sib_data = vec![
            (ClarityName::from("hash"), sib_hash),
            (ClarityName::from("is-left-side"), sib_is_left),
        ];
        let sib_tuple = Value::Tuple(TupleData::from_data(curr_sib_data).unwrap());
        stx_sib_data.push(sib_tuple);
    }

    let root_hash_val = Value::buff_from(root_hash.clone()).unwrap();
    let leaf_hash_val = Value::buff_from(stx_withdrawal_leaf_hash).unwrap();
    let siblings_val = Value::list_from(stx_sib_data).unwrap();

    assert_eq!(
        &root_hash_val, &withdrawal_entry.root_hash,
        "Root hash should match value returned via RPC"
    );
    assert_eq!(
        &leaf_hash_val, &withdrawal_entry.leaf_hash,
        "Leaf hash should match value returned via RPC"
    );
    assert_eq!(
        &siblings_val, &withdrawal_entry.siblings,
        "Sibling hashes should match value returned via RPC"
    );

    // test the result of our RPC call matches our constructed values

    let l1_withdraw_stx_tx = make_contract_call(
        &MOCKNET_PRIVATE_KEY_1,
        LAYER_1_CHAIN_ID_TESTNET,
        l1_nonce,
        1_000_000,
        &user_addr,
        config.burnchain.contract_identifier.name.as_str(),
        "withdraw-stx",
        &[
            Value::UInt(1),
            Value::Principal(user_addr.into()),
            Value::UInt(0),
            Value::UInt(withdrawal_height.into()),
            root_hash_val,
            leaf_hash_val,
            siblings_val,
        ],
    );
    l1_nonce += 1;

    // Withdraw 1 stx from subnet contract on L1
    submit_tx(&l1_rpc_origin, &l1_withdraw_stx_tx);

    // Sleep to give the run loop time to mine a block
    wait_for_next_stacks_block(&sortition_db);
    wait_for_next_stacks_block(&sortition_db);

    // Check that the user still does not own any additional STX on the subnet now
    let account = get_account(&l2_rpc_origin, &user_addr);
    assert_eq!(
        account.balance,
        (l2_starting_account_balance - default_fee * l2_nonce) as u128
    );
    // Check that the user's STX was transferred back to the L1
    let account = get_account(&l1_rpc_origin, &user_addr);
    assert_eq!(
        account.balance,
        (l1_starting_account_balance - default_fee * l1_nonce) as u128
    );

    termination_switch.store(false, Ordering::SeqCst);
    stacks_l1_controller.kill_process();
    run_loop_thread.join().expect("Failed to join run loop.");
}

/// Test that we can bring up an L2 node and make some simple calls to the L2 chain.
/// Set up the L2 chain, make N calls, check that they are found in the listener.
#[test]
fn l2_simple_contract_calls() {
    if env::var("STACKS_NODE_TEST") != Ok("1".into()) {
        return;
    }

    // Start Stacks L1.
    let l1_toml_file = "../../contrib/conf/stacks-l1-mocknet.toml";

    // Start the L2 run loop.
    let mut config = super::new_l1_test_conf(&*MOCKNET_PRIVATE_KEY_2, &*MOCKNET_PRIVATE_KEY_1);
    let miner_account = to_addr(&*MOCKNET_PRIVATE_KEY_2);

    let l2_rpc_origin = format!("http://{}", &config.node.rpc_bind);

    let user_addr = to_addr(&MOCKNET_PRIVATE_KEY_1);
    config.add_initial_balance(user_addr.to_string(), 10000000);

    config.events_observers.push(EventObserverConfig {
        endpoint: format!("localhost:{}", test_observer::EVENT_OBSERVER_PORT),
        events_keys: vec![EventKeyType::AnyEvent],
    });

    test_observer::spawn();

    let mut run_loop = neon::RunLoop::new(config.clone());
    let termination_switch = run_loop.get_termination_switch();
    let run_loop_thread = thread::spawn(move || run_loop.start(None, 0));

    // Sleep to give the run loop time to start
    thread::sleep(Duration::from_millis(2_000));

    let burnchain = Burnchain::new(&config.get_burn_db_path(), &config.burnchain.chain).unwrap();
    let (sortition_db, _) = burnchain.open_db(true).unwrap();

    let mut stacks_l1_controller = StacksL1Controller::new(l1_toml_file.to_string(), true);
    let _stacks_res = stacks_l1_controller
        .start_process()
        .expect("stacks l1 controller didn't start");
    // Sleep to give the L1 chain time to start
    thread::sleep(Duration::from_millis(10_000));
    wait_for_target_l1_block(&sortition_db, MOCKNET_EPOCH_2_1);

    publish_subnet_contracts_to_l1(
        0,
        &config,
        miner_account.clone().into(),
        user_addr.clone().into(),
    );

    wait_for_next_stacks_block(&sortition_db);
    wait_for_next_stacks_block(&sortition_db);

    let small_contract = "(define-public (return-one) (ok 1))";
    let mut l2_nonce = 0;
    {
        let subnet_small_contract_publish = make_contract_publish(
            &MOCKNET_PRIVATE_KEY_1,
            config.node.chain_id,
            l2_nonce,
            1000,
            "small-contract",
            small_contract,
        );
        l2_nonce += 1;
        submit_tx(&l2_rpc_origin, &subnet_small_contract_publish);
    }
    wait_for_next_stacks_block(&sortition_db);
    wait_for_next_stacks_block(&sortition_db);

    // Make two contract calls to "return-one".
    for _ in 0..2 {
        let small_contract_call1 = make_contract_call(
            &MOCKNET_PRIVATE_KEY_1,
            config.node.chain_id,
            l2_nonce,
            1000,
            &user_addr,
            "small-contract",
            "return-one",
            &[],
        );
        l2_nonce += 1;
        submit_tx(&l2_rpc_origin, &small_contract_call1);
        wait_for_next_stacks_block(&sortition_db);
    }
    // Wait extra blocks to avoid flakes.
    wait_for_next_stacks_block(&sortition_db);
    wait_for_next_stacks_block(&sortition_db);

    // Check for two calls to "return-one".
    let small_contract_calls = select_transactions_where(
        &test_observer::get_blocks(),
        |transaction| match &transaction.payload {
            TransactionPayload::ContractCall(contract) => {
                contract.contract_name == ContractName::try_from("small-contract").unwrap()
                    && contract.function_name == ClarityName::try_from("return-one").unwrap()
            }
            _ => false,
        },
    );
    assert_eq!(small_contract_calls.len(), 2);
    termination_switch.store(false, Ordering::SeqCst);
    stacks_l1_controller.kill_process();
    run_loop_thread.join().expect("Failed to join run loop.");
}

/// This integration test verifies that:
/// (a) assets minted on L1 chain can be deposited into subnet
/// (b) assets minted on subnet can be withdrawn to the L1
#[test]
#[allow(unused_assignments)]
fn nft_deposit_and_withdraw_integration_test() {
    // running locally:
    // STACKS_BASE_DIR=~/devel/stacks-blockchain/target/release/stacks-node STACKS_NODE_TEST=1 cargo test --workspace nft_deposit_and_withdraw_integration_test
    if env::var("STACKS_NODE_TEST") != Ok("1".into()) {
        return;
    }

    // Start Stacks L1.
    let l1_toml_file = "../../contrib/conf/stacks-l1-mocknet.toml";
    let l1_rpc_origin = "http://127.0.0.1:20443";

    // Start the L2 run loop.
    let mut config = super::new_test_conf();
    config.node.mining_key = Some(MOCKNET_PRIVATE_KEY_2.clone());
    let miner_account = to_addr(&MOCKNET_PRIVATE_KEY_2);
    let user_addr = to_addr(&MOCKNET_PRIVATE_KEY_1);
    config.add_initial_balance(user_addr.to_string(), 10000000);
    config.add_initial_balance(miner_account.to_string(), 10000000);

    config.burnchain.first_burn_header_height = 1;
    config.burnchain.chain = "stacks_layer_1".to_string();
    config.burnchain.rpc_ssl = false;
    config.burnchain.rpc_port = 20443;
    config.burnchain.peer_host = "127.0.0.1".into();
    config.node.wait_time_for_microblocks = 10_000;
    config.node.rpc_bind = "127.0.0.1:30443".into();
    config.node.p2p_bind = "127.0.0.1:30444".into();
    let l2_rpc_origin = format!("http://{}", &config.node.rpc_bind);
    let mut l2_nonce = 0;

    config.burnchain.contract_identifier =
        QualifiedContractIdentifier::new(user_addr.into(), "subnet-controller".into());

    config.node.miner = true;

    config.events_observers.push(EventObserverConfig {
        endpoint: format!("localhost:{}", test_observer::EVENT_OBSERVER_PORT),
        events_keys: vec![EventKeyType::AnyEvent],
    });

    test_observer::spawn();

    let mut run_loop = neon::RunLoop::new(config.clone());
    let termination_switch = run_loop.get_termination_switch();
    let run_loop_thread = thread::spawn(move || run_loop.start(None, 0));

    // Give the run loop time to start.
    thread::sleep(Duration::from_millis(2_000));

    // The burnchain should have registered what the listener recorded.
    let burnchain = Burnchain::new(&config.get_burn_db_path(), &config.burnchain.chain).unwrap();
    let (sortition_db, burndb) = burnchain.open_db(true).unwrap();

    let mut stacks_l1_controller = StacksL1Controller::new(l1_toml_file.to_string(), true);
    let _stacks_res = stacks_l1_controller
        .start_process()
        .expect("stacks l1 controller didn't start");
    let mut l1_nonce = 0;

    // Sleep to give the L1 chain time to start
    thread::sleep(Duration::from_millis(10_000));
    wait_for_target_l1_block(&sortition_db, MOCKNET_EPOCH_2_1);

    l1_nonce = publish_subnet_contracts_to_l1(
        l1_nonce,
        &config,
        miner_account.clone().into(),
        user_addr.clone().into(),
    );

    // Publish a simple NFT onto L1
    let nft_content = include_str!("../../../../core-contracts/contracts/helper/simple-nft.clar");
    let nft_publish = make_contract_publish(
        &MOCKNET_PRIVATE_KEY_1,
        LAYER_1_CHAIN_ID_TESTNET,
        l1_nonce,
        1_000_000,
        "simple-nft",
        &nft_content,
    );
    l1_nonce += 1;
    let nft_contract_name = ContractName::from("simple-nft");
    let nft_contract_id = QualifiedContractIdentifier::new(user_addr.into(), nft_contract_name);

    submit_tx(l1_rpc_origin, &nft_publish);

    println!("Submitted NFT and Subnet contracts onto L1!");

    // Sleep to give the run loop time to listen to blocks,
    //  and start mining L2 blocks
    wait_for_next_stacks_block(&sortition_db);
    wait_for_next_stacks_block(&sortition_db);

    let tip = burndb
        .get_canonical_chain_tip()
        .expect("couldn't get chain tip");

    // Ensure that the tip height has moved beyond height 0.
    // We check that we have moved past 3 just to establish we are reliably getting blocks.
    assert!(tip.block_height > 3);

    // test the miner's nonce has incremented: this shows that L2 blocks have
    //  been mined (because the coinbase transactions bump the miner's nonce)
    let account = get_account(&l2_rpc_origin, &miner_account);
    assert!(
        account.nonce >= 2,
        "Miner should have produced at least 2 coinbase transactions"
    );

    // Publish subnet contract for nft-token
    let subnet_nft_content =
        include_str!("../../../../core-contracts/contracts/helper/simple-nft-l2.clar");
    let subnet_nft_publish = make_contract_publish(
        &MOCKNET_PRIVATE_KEY_1,
        config.node.chain_id,
        l2_nonce,
        1_000_000,
        "simple-nft",
        subnet_nft_content,
    );
    l2_nonce += 1;
    let subnet_nft_contract_id =
        QualifiedContractIdentifier::new(user_addr.into(), ContractName::from("simple-nft"));

    // Setup subnet contract
    let subnet_setup_nft_tx = make_contract_call(
        &MOCKNET_PRIVATE_KEY_1,
        LAYER_1_CHAIN_ID_TESTNET,
        l1_nonce,
        1_000_000,
        &user_addr,
        config.burnchain.contract_identifier.name.as_str(),
        "register-new-nft-contract",
        &[
            Value::Principal(PrincipalData::Contract(nft_contract_id.clone())),
            Value::Principal(PrincipalData::Contract(subnet_nft_contract_id.clone())),
        ],
    );
    l1_nonce += 1;

    submit_tx(&l2_rpc_origin, &subnet_nft_publish);
    submit_tx(l1_rpc_origin, &subnet_setup_nft_tx);

    // Sleep to give the run loop time to mine a block
    wait_for_next_stacks_block(&sortition_db);
    wait_for_next_stacks_block(&sortition_db);

    // Mint a nft-token for user on L1 chain (ID = 1)
    let l1_mint_nft_tx = make_contract_call(
        &MOCKNET_PRIVATE_KEY_1,
        LAYER_1_CHAIN_ID_TESTNET,
        l1_nonce,
        1_000_000,
        &user_addr,
        "simple-nft",
        "test-mint",
        &[Value::Principal(user_addr.into())],
    );
    l1_nonce += 1;

    // Mint a nft-token for user on subnet (ID = 5)
    let l2_mint_nft_tx = make_contract_call(
        &MOCKNET_PRIVATE_KEY_1,
        config.node.chain_id,
        l2_nonce,
        1_000_000,
        &user_addr,
        "simple-nft",
        "gift-nft",
        &[Value::Principal(user_addr.into()), Value::UInt(5)],
    );
    l2_nonce += 1;

    submit_tx(&l2_rpc_origin, &l2_mint_nft_tx);
    submit_tx(l1_rpc_origin, &l1_mint_nft_tx);

    // Sleep to give the run loop time to mine a block
    wait_for_next_stacks_block(&sortition_db);
    wait_for_next_stacks_block(&sortition_db);

    // Check that the user does not own the L1 native NFT on the subnet now
    let res = call_read_only(
        &l2_rpc_origin,
        &user_addr,
        "simple-nft",
        "get-token-owner",
        vec![Value::UInt(1).serialize()],
    );
    assert!(res.get("cause").is_none());
    assert!(res["okay"].as_bool().unwrap());
    let result = res["result"]
        .as_str()
        .unwrap()
        .strip_prefix("0x")
        .unwrap()
        .to_string();
    let addr = Value::deserialize(
        &result,
        &TypeSignature::OptionalType(Box::new(TypeSignature::PrincipalType)),
    );
    assert_eq!(addr, Value::none());

    let l1_deposit_nft_tx = make_contract_call(
        &MOCKNET_PRIVATE_KEY_1,
        LAYER_1_CHAIN_ID_TESTNET,
        l1_nonce,
        1_000_000,
        &user_addr,
        config.burnchain.contract_identifier.name.as_str(),
        "deposit-nft-asset",
        &[
            Value::Principal(PrincipalData::Contract(nft_contract_id.clone())),
            Value::UInt(1),
            Value::Principal(user_addr.into()),
        ],
    );
    l1_nonce += 1;

    // deposit nft-token into subnet contract on L1
    submit_tx(&l1_rpc_origin, &l1_deposit_nft_tx);

    // Sleep to give the run loop time to mine a block
    wait_for_next_stacks_block(&sortition_db);
    wait_for_next_stacks_block(&sortition_db);

    // Check that the user owns the L1 native NFT on the subnet now
    let res = call_read_only(
        &l2_rpc_origin,
        &user_addr,
        "simple-nft",
        "get-token-owner",
        vec![Value::UInt(1).serialize()],
    );
    assert!(res.get("cause").is_none());
    assert!(res["okay"].as_bool().unwrap());
    let result = res["result"]
        .as_str()
        .unwrap()
        .strip_prefix("0x")
        .unwrap()
        .to_string();
    let addr = Value::deserialize(
        &result,
        &TypeSignature::OptionalType(Box::new(TypeSignature::PrincipalType)),
    );
    assert_eq!(
        addr,
        Value::some(Value::Principal(user_addr.into())).unwrap()
    );

    // Check that the user does not own the L1 native NFT on the L1 anymore (the contract should own it)
    let res = call_read_only(
        &l1_rpc_origin,
        &user_addr,
        "simple-nft",
        "get-owner",
        vec![Value::UInt(1).serialize()],
    );
    assert!(res.get("cause").is_none());
    assert!(res["okay"].as_bool().unwrap());
    let result = res["result"]
        .as_str()
        .unwrap()
        .strip_prefix("0x")
        .unwrap()
        .to_string();
    let owner = Value::deserialize(
        &result,
        &TypeSignature::ResponseType(Box::new((
            TypeSignature::OptionalType(Box::new(TypeSignature::PrincipalType)),
            TypeSignature::UIntType,
        ))),
    );
    let subnet_contract_principal = Value::okay(
        Value::some(Value::Principal(PrincipalData::Contract(
            QualifiedContractIdentifier::new(
                user_addr.into(),
                ContractName::from("subnet-controller"),
            ),
        )))
        .unwrap(),
    )
    .unwrap();
    assert_eq!(owner, subnet_contract_principal);

    // Check that the no one owns the subnet native NFT on the L1
    let res = call_read_only(
        &l1_rpc_origin,
        &user_addr,
        "simple-nft",
        "get-owner",
        vec![Value::UInt(5).serialize()],
    );
    assert!(res.get("cause").is_none());
    assert!(res["okay"].as_bool().unwrap());
    let result = res["result"]
        .as_str()
        .unwrap()
        .strip_prefix("0x")
        .unwrap()
        .to_string();
    let owner = Value::deserialize(
        &result,
        &TypeSignature::ResponseType(Box::new((
            TypeSignature::OptionalType(Box::new(TypeSignature::PrincipalType)),
            TypeSignature::UIntType,
        ))),
    );
    assert_eq!(owner, Value::okay(Value::none()).unwrap());

    // Withdraw the L1 native NFT from the L2 (with `nft-withdraw?`)
    let l2_withdraw_nft_tx = make_contract_call(
        &MOCKNET_PRIVATE_KEY_1,
        config.node.chain_id,
        l2_nonce,
        1_000_000,
        &boot_code_addr(false),
        "subnet",
        "nft-withdraw?",
        &[
            Value::Principal(PrincipalData::Contract(subnet_nft_contract_id.clone())),
            Value::UInt(1),
            Value::Principal(user_addr.into()),
        ],
    );
    l2_nonce += 1;
    // Withdraw the subnet native nft from the L2 (with `nft-withdraw?`)
    let l2_withdraw_native_nft_tx = make_contract_call(
        &MOCKNET_PRIVATE_KEY_1,
        config.node.chain_id,
        l2_nonce,
        1_000_000,
        &boot_code_addr(false),
        "subnet",
        "nft-withdraw?",
        &[
            Value::Principal(PrincipalData::Contract(QualifiedContractIdentifier::new(
                user_addr.into(),
                ContractName::from("simple-nft"),
            ))),
            Value::UInt(5),
            Value::Principal(user_addr.into()),
        ],
    );
    l2_nonce += 1;
    // Submit withdrawal function calls
    submit_tx(&l2_rpc_origin, &l2_withdraw_nft_tx);
    submit_tx(&l2_rpc_origin, &l2_withdraw_native_nft_tx);

    // Sleep to give the run loop time to mine a block
    wait_for_next_stacks_block(&sortition_db);
    wait_for_next_stacks_block(&sortition_db);

    // Check that user no longer owns the l1 native NFT on L2 chain.
    let res = call_read_only(
        &l2_rpc_origin,
        &user_addr,
        "simple-nft",
        "get-token-owner",
        vec![Value::UInt(1).serialize()],
    );
    assert!(res.get("cause").is_none());
    assert!(res["okay"].as_bool().unwrap());
    let result = res["result"]
        .as_str()
        .unwrap()
        .strip_prefix("0x")
        .unwrap()
        .to_string();
    let addr = Value::deserialize(
        &result,
        &TypeSignature::OptionalType(Box::new(TypeSignature::PrincipalType)),
    );
    assert_eq!(addr, Value::none());
    // Check that user no longer owns the subnet native NFT on L2 chain.
    let res = call_read_only(
        &l2_rpc_origin,
        &user_addr,
        "simple-nft",
        "get-token-owner",
        vec![Value::UInt(5).serialize()],
    );
    assert!(res.get("cause").is_none());
    assert!(res["okay"].as_bool().unwrap());
    let result = res["result"]
        .as_str()
        .unwrap()
        .strip_prefix("0x")
        .unwrap()
        .to_string();
    let addr = Value::deserialize(
        &result,
        &TypeSignature::OptionalType(Box::new(TypeSignature::PrincipalType)),
    );
    assert_eq!(addr, Value::none(),);

    // Check that the user does not *yet* own the L1 native NFT on the L1 (the contract should still own it)
    let res = call_read_only(
        &l1_rpc_origin,
        &user_addr,
        "simple-nft",
        "get-owner",
        vec![Value::UInt(1).serialize()],
    );
    assert!(res.get("cause").is_none());
    assert!(res["okay"].as_bool().unwrap());
    let result = res["result"]
        .as_str()
        .unwrap()
        .strip_prefix("0x")
        .unwrap()
        .to_string();
    let owner = Value::deserialize(
        &result,
        &TypeSignature::ResponseType(Box::new((
            TypeSignature::OptionalType(Box::new(TypeSignature::PrincipalType)),
            TypeSignature::UIntType,
        ))),
    );
    let subnet_contract_principal = Value::okay(
        Value::some(Value::Principal(PrincipalData::Contract(
            QualifiedContractIdentifier::new(
                user_addr.into(),
                ContractName::from("subnet-controller"),
            ),
        )))
        .unwrap(),
    )
    .unwrap();
    assert_eq!(owner, subnet_contract_principal);

    // Check that the user does not *yet* own the subnet native NFT on the L1 (no one should own it)
    let res = call_read_only(
        &l1_rpc_origin,
        &user_addr,
        "simple-nft",
        "get-owner",
        vec![Value::UInt(5).serialize()],
    );
    assert!(res.get("cause").is_none());
    assert!(res["okay"].as_bool().unwrap());
    let result = res["result"]
        .as_str()
        .unwrap()
        .strip_prefix("0x")
        .unwrap()
        .to_string();
    let owner = Value::deserialize(
        &result,
        &TypeSignature::ResponseType(Box::new((
            TypeSignature::OptionalType(Box::new(TypeSignature::PrincipalType)),
            TypeSignature::UIntType,
        ))),
    );
    assert_eq!(owner, Value::okay(Value::none()).unwrap());

    let block_data = test_observer::get_blocks();
    let mut withdraw_events = filter_map_events(&block_data, |height, event| {
        let ev_type = event.get("type").unwrap().as_str().unwrap();
        if ev_type == "contract_event" {
            let contract_event = event.get("contract_event").unwrap();
            let contract_identifier = contract_event
                .get("contract_identifier")
                .unwrap()
                .as_str()
                .unwrap();
            let topic = contract_event.get("topic").unwrap().as_str().unwrap();
            match (contract_identifier, topic) {
                ("ST000000000000000000002AMW42H.subnet", "print") => {
                    let value: Value =
                        serde_json::from_value(contract_event.get("value").unwrap().clone())
                            .unwrap();
                    let data_map = value.expect_tuple();
                    if let Ok(event_type) = data_map.get("event") {
                        if event_type.clone().expect_ascii() == "withdraw" {
                            if data_map.get("type").unwrap().clone().expect_ascii() == "nft" {
                                return Some((height, data_map.clone()));
                            }
                        }
                    }
                    return None;
                }
                _ => None,
            }
        } else {
            None
        }
    });
    assert_eq!(withdraw_events.len(), 2);
    let (withdrawal_height, _withdrawal) = withdraw_events.pop().unwrap();

    let l1_native_nft_withdrawal_entry = get_nft_withdrawal_entry(
        &l2_rpc_origin,
        withdrawal_height,
        &user_addr,
        0,
        subnet_nft_contract_id.clone(),
        1,
    );
    let subnet_native_nft_withdrawal_entry = get_nft_withdrawal_entry(
        &l2_rpc_origin,
        withdrawal_height,
        &user_addr,
        1,
        subnet_nft_contract_id.clone(),
        5,
    );

    // Create the withdrawal merkle tree by mocking both nft withdraw events (if the root hash of
    // this constructed merkle tree is not identical to the root hash published by the subnet node,
    // then the test will fail).
    let mut spending_condition = TransactionSpendingCondition::new_singlesig_p2pkh(
        StacksPublicKey::from_private(&MOCKNET_PRIVATE_KEY_1),
    )
    .expect("Failed to create p2pkh spending condition from public key.");
    spending_condition.set_nonce(l2_nonce - 1);
    spending_condition.set_tx_fee(1000);
    let auth = TransactionAuth::Standard(spending_condition);
    let mut l1_native_nft_withdraw_event =
        StacksTransactionEvent::SmartContractEvent(SmartContractEventData {
            key: (boot_code_id("subnet", false), "print".into()),
            value: Value::Tuple(
                TupleData::from_data(vec![
                    (
                        "type".into(),
                        Value::string_ascii_from_bytes("nft".to_string().into_bytes()).unwrap(),
                    ),
                    (
                        "asset-contract".into(),
                        Value::Principal(PrincipalData::Contract(
                            QualifiedContractIdentifier::new(
                                user_addr.into(),
                                ContractName::from("simple-nft"),
                            ),
                        )),
                    ),
                    (
                        "sender".into(),
                        Value::Principal(PrincipalData::Standard(user_addr.into())),
                    ),
                    ("id".into(), Value::UInt(1)),
                ])
                .expect("Failed to create tuple data."),
            ),
        });
    let mut subnet_native_nft_withdraw_event =
        StacksTransactionEvent::SmartContractEvent(SmartContractEventData {
            key: (boot_code_id("subnet", false), "print".into()),
            value: Value::Tuple(
                TupleData::from_data(vec![
                    (
                        "type".into(),
                        Value::string_ascii_from_bytes("nft".to_string().into_bytes()).unwrap(),
                    ),
                    (
                        "asset-contract".into(),
                        Value::Principal(PrincipalData::Contract(
                            QualifiedContractIdentifier::new(
                                user_addr.into(),
                                ContractName::from("simple-nft"),
                            ),
                        )),
                    ),
                    (
                        "sender".into(),
                        Value::Principal(PrincipalData::Standard(user_addr.into())),
                    ),
                    ("id".into(), Value::UInt(5)),
                ])
                .expect("Failed to create tuple data."),
            ),
        });
    let withdrawal_receipt = StacksTransactionReceipt {
        transaction: TransactionOrigin::Stacks(StacksTransaction::new(
            TransactionVersion::Testnet,
            auth.clone(),
            TransactionPayload::Coinbase(CoinbasePayload([0u8; 32])),
        )),
        events: vec![
            l1_native_nft_withdraw_event.clone(),
            subnet_native_nft_withdraw_event.clone(),
        ],
        post_condition_aborted: false,
        result: Value::err_none(),
        stx_burned: 0,
        contract_analysis: None,
        execution_cost: ExecutionCost::zero(),
        microblock_header: None,
        tx_index: 0,
    };
    let withdrawal_tree =
        create_withdrawal_merkle_tree(&mut vec![withdrawal_receipt], withdrawal_height);
    let root_hash = withdrawal_tree.root().as_bytes().to_vec();

    let l1_native_nft_withdrawal_key =
        generate_key_from_event(&mut l1_native_nft_withdraw_event, 0, withdrawal_height).unwrap();
    let l1_native_nft_withdrawal_key_bytes =
        convert_withdrawal_key_to_bytes(&l1_native_nft_withdrawal_key);
    let l1_native_nft_withdrawal_leaf_hash = MerkleTree::<Sha512Trunc256Sum>::get_leaf_hash(
        l1_native_nft_withdrawal_key_bytes.as_slice(),
    )
    .as_bytes()
    .to_vec();
    let l1_native_nft_path = withdrawal_tree
        .path(&l1_native_nft_withdrawal_key_bytes)
        .unwrap();

    let mut l1_native_nft_sib_data = Vec::new();
    for (_i, sib) in l1_native_nft_path.iter().enumerate() {
        let sib_hash = Value::buff_from(sib.hash.as_bytes().to_vec()).unwrap();
        // the sibling's side is the opposite of what PathOrder is set to
        let sib_is_left = Value::Bool(sib.order == MerklePathOrder::Right);
        let curr_sib_data = vec![
            (ClarityName::from("hash"), sib_hash),
            (ClarityName::from("is-left-side"), sib_is_left),
        ];
        let sib_tuple = Value::Tuple(TupleData::from_data(curr_sib_data).unwrap());
        l1_native_nft_sib_data.push(sib_tuple);
    }

    let l1_native_root_hash_val = Value::buff_from(root_hash.clone()).unwrap();
    let l1_native_leaf_hash_val =
        Value::buff_from(l1_native_nft_withdrawal_leaf_hash.clone()).unwrap();
    let l1_native_siblings_val = Value::list_from(l1_native_nft_sib_data.clone()).unwrap();

    assert_eq!(
        &l1_native_root_hash_val, &l1_native_nft_withdrawal_entry.root_hash,
        "Root hash should match value returned via RPC"
    );
    assert_eq!(
        &l1_native_leaf_hash_val, &l1_native_nft_withdrawal_entry.leaf_hash,
        "Leaf hash should match value returned via RPC"
    );
    assert_eq!(
        &l1_native_siblings_val, &l1_native_nft_withdrawal_entry.siblings,
        "Sibling hashes should match value returned via RPC"
    );

    let subnet_native_nft_withdrawal_key =
        generate_key_from_event(&mut subnet_native_nft_withdraw_event, 1, withdrawal_height)
            .unwrap();
    let subnet_native_nft_withdrawal_key_bytes =
        convert_withdrawal_key_to_bytes(&subnet_native_nft_withdrawal_key);
    let subnet_native_nft_withdrawal_leaf_hash = MerkleTree::<Sha512Trunc256Sum>::get_leaf_hash(
        subnet_native_nft_withdrawal_key_bytes.as_slice(),
    )
    .as_bytes()
    .to_vec();
    let subnet_native_nft_path = withdrawal_tree
        .path(&subnet_native_nft_withdrawal_key_bytes)
        .unwrap();

    let mut subnet_native_nft_sib_data = Vec::new();
    for (_i, sib) in subnet_native_nft_path.iter().enumerate() {
        let sib_hash = Value::buff_from(sib.hash.as_bytes().to_vec()).unwrap();
        // the sibling's side is the opposite of what PathOrder is set to
        let sib_is_left = Value::Bool(sib.order == MerklePathOrder::Right);
        let curr_sib_data = vec![
            (ClarityName::from("hash"), sib_hash),
            (ClarityName::from("is-left-side"), sib_is_left),
        ];
        let sib_tuple = Value::Tuple(TupleData::from_data(curr_sib_data).unwrap());
        subnet_native_nft_sib_data.push(sib_tuple);
    }

    let subnet_native_root_hash_val = Value::buff_from(root_hash.clone()).unwrap();
    let subnet_native_leaf_hash_val =
        Value::buff_from(subnet_native_nft_withdrawal_leaf_hash.clone()).unwrap();
    let subnet_native_siblings_val = Value::list_from(subnet_native_nft_sib_data.clone()).unwrap();

    assert_eq!(
        &subnet_native_root_hash_val, &subnet_native_nft_withdrawal_entry.root_hash,
        "Root hash should match value returned via RPC"
    );
    assert_eq!(
        &subnet_native_leaf_hash_val, &subnet_native_nft_withdrawal_entry.leaf_hash,
        "Leaf hash should match value returned via RPC"
    );
    assert_eq!(
        &subnet_native_siblings_val, &subnet_native_nft_withdrawal_entry.siblings,
        "Sibling hashes should match value returned via RPC"
    );

    // TODO: call withdraw from unauthorized principal once leaf verification is added to the subnet contract

    let l1_withdraw_l1_native_nft_tx = make_contract_call(
        &MOCKNET_PRIVATE_KEY_1,
        LAYER_1_CHAIN_ID_TESTNET,
        l1_nonce,
        1_000_000,
        &user_addr,
        config.burnchain.contract_identifier.name.as_str(),
        "withdraw-nft-asset",
        &[
            Value::Principal(PrincipalData::Contract(nft_contract_id.clone())),
            Value::UInt(1),
            Value::Principal(user_addr.into()),
            Value::UInt(0),
            Value::UInt(withdrawal_height.into()),
            Value::some(Value::Principal(PrincipalData::Contract(
                nft_contract_id.clone(),
            )))
            .unwrap(),
            Value::buff_from(root_hash.clone()).unwrap(),
            Value::buff_from(l1_native_nft_withdrawal_leaf_hash).unwrap(),
            Value::list_from(l1_native_nft_sib_data).unwrap(),
        ],
    );
    l1_nonce += 1;
    let l1_withdraw_subnet_native_nft_tx = make_contract_call(
        &MOCKNET_PRIVATE_KEY_1,
        LAYER_1_CHAIN_ID_TESTNET,
        l1_nonce,
        1_000_000,
        &user_addr,
        config.burnchain.contract_identifier.name.as_str(),
        "withdraw-nft-asset",
        &[
            Value::Principal(PrincipalData::Contract(nft_contract_id.clone())),
            Value::UInt(5),
            Value::Principal(user_addr.into()),
            Value::UInt(1),
            Value::UInt(withdrawal_height.into()),
            Value::some(Value::Principal(PrincipalData::Contract(
                nft_contract_id.clone(),
            )))
            .unwrap(),
            Value::buff_from(root_hash).unwrap(),
            Value::buff_from(subnet_native_nft_withdrawal_leaf_hash).unwrap(),
            Value::list_from(subnet_native_nft_sib_data).unwrap(),
        ],
    );
    l1_nonce += 1;
    // Withdraw nft-token from subnet contract on L1
    submit_tx(&l1_rpc_origin, &l1_withdraw_l1_native_nft_tx);
    submit_tx(&l1_rpc_origin, &l1_withdraw_subnet_native_nft_tx);

    // Sleep to give the run loop time to mine a block
    wait_for_next_stacks_block(&sortition_db);
    wait_for_next_stacks_block(&sortition_db);

    // Check that the user owns the L1 native NFT on the L1 chain now
    let res = call_read_only(
        &l1_rpc_origin,
        &user_addr,
        "simple-nft",
        "get-owner",
        vec![Value::UInt(1).serialize()],
    );
    assert!(res.get("cause").is_none());
    assert!(res["okay"].as_bool().unwrap());
    let result = res["result"]
        .as_str()
        .unwrap()
        .strip_prefix("0x")
        .unwrap()
        .to_string();
    let owner = Value::deserialize(
        &result,
        &TypeSignature::ResponseType(Box::new((
            TypeSignature::OptionalType(Box::new(TypeSignature::PrincipalType)),
            TypeSignature::UIntType,
        ))),
    );
    assert_eq!(
        owner,
        Value::okay(Value::some(Value::Principal(user_addr.into())).unwrap()).unwrap()
    );
    // Check that the user owns the subnet native NFT on the L1 chain now
    let res = call_read_only(
        &l1_rpc_origin,
        &user_addr,
        "simple-nft",
        "get-owner",
        vec![Value::UInt(5).serialize()],
    );
    assert!(res.get("cause").is_none());
    assert!(res["okay"].as_bool().unwrap());
    let result = res["result"]
        .as_str()
        .unwrap()
        .strip_prefix("0x")
        .unwrap()
        .to_string();
    let owner = Value::deserialize(
        &result,
        &TypeSignature::ResponseType(Box::new((
            TypeSignature::OptionalType(Box::new(TypeSignature::PrincipalType)),
            TypeSignature::UIntType,
        ))),
    );
    assert_eq!(
        owner,
        Value::okay(Value::some(Value::Principal(user_addr.into())).unwrap()).unwrap()
    );

    termination_switch.store(false, Ordering::SeqCst);
    stacks_l1_controller.kill_process();
    run_loop_thread.join().expect("Failed to join run loop.");
}

/// This integration test verifies that:
/// (a) When an NFT deposit to L2 fails user can unlock it from L1 contract
#[test]
#[allow(unused_assignments)]
fn nft_deposit_failure_and_refund_integration_test() {
    // running locally:
    // STACKS_BASE_DIR=~/devel/stacks-blockchain/target/release/stacks-node STACKS_NODE_TEST=1 cargo test --workspace nft_deposit_failure_and_refund_integration_test
    if env::var("STACKS_NODE_TEST") != Ok("1".into()) {
        return;
    }

    // Start Stacks L1.
    let l1_toml_file = "../../contrib/conf/stacks-l1-mocknet.toml";
    let l1_rpc_origin = "http://127.0.0.1:20443";

    // Start the L2 run loop.
    let mut config = super::new_test_conf();
    config.node.mining_key = Some(MOCKNET_PRIVATE_KEY_2.clone());
    let miner_account = to_addr(&MOCKNET_PRIVATE_KEY_2);
    let user_addr = to_addr(&MOCKNET_PRIVATE_KEY_1);
    config.add_initial_balance(user_addr.to_string(), 10000000);
    config.add_initial_balance(miner_account.to_string(), 10000000);

    config.burnchain.first_burn_header_height = 1;
    config.burnchain.chain = "stacks_layer_1".to_string();
    config.burnchain.rpc_ssl = false;
    config.burnchain.rpc_port = 20443;
    config.burnchain.peer_host = "127.0.0.1".into();
    config.node.wait_time_for_microblocks = 10_000;
    config.node.rpc_bind = "127.0.0.1:30443".into();
    config.node.p2p_bind = "127.0.0.1:30444".into();
    let l2_rpc_origin = format!("http://{}", &config.node.rpc_bind);
    let mut l2_nonce = 0;

    config.burnchain.contract_identifier =
        QualifiedContractIdentifier::new(user_addr.into(), "subnet-controller".into());

    config.node.miner = true;

    config.events_observers.push(EventObserverConfig {
        endpoint: format!("localhost:{}", test_observer::EVENT_OBSERVER_PORT),
        events_keys: vec![EventKeyType::AnyEvent],
    });

    test_observer::spawn();

    let mut run_loop = neon::RunLoop::new(config.clone());
    let termination_switch = run_loop.get_termination_switch();
    let run_loop_thread = thread::spawn(move || run_loop.start(None, 0));

    // Give the run loop time to start.
    thread::sleep(Duration::from_millis(2_000));

    // The burnchain should have registered what the listener recorded.
    let burnchain = Burnchain::new(&config.get_burn_db_path(), &config.burnchain.chain).unwrap();
    let (sortition_db, burndb) = burnchain.open_db(true).unwrap();

    let mut stacks_l1_controller = StacksL1Controller::new(l1_toml_file.to_string(), true);
    let _stacks_res = stacks_l1_controller
        .start_process()
        .expect("stacks l1 controller didn't start");
    let mut l1_nonce = 0;

    // Sleep to give the L1 chain time to start
    thread::sleep(Duration::from_millis(10_000));
    wait_for_target_l1_block(&sortition_db, MOCKNET_EPOCH_2_1);

    l1_nonce = publish_subnet_contracts_to_l1(
        l1_nonce,
        &config,
        miner_account.clone().into(),
        user_addr.clone().into(),
    );

    // Publish a simple NFT onto L1
    let nft_content = include_str!("../../../../core-contracts/contracts/helper/simple-nft.clar");
    let nft_publish = make_contract_publish(
        &MOCKNET_PRIVATE_KEY_1,
        LAYER_1_CHAIN_ID_TESTNET,
        l1_nonce,
        1_000_000,
        "simple-nft",
        &nft_content,
    );
    l1_nonce += 1;
    let nft_contract_name = ContractName::from("simple-nft");
    let nft_contract_id = QualifiedContractIdentifier::new(user_addr.into(), nft_contract_name);

    submit_tx(l1_rpc_origin, &nft_publish);

    println!("Submitted NFT and Subnet contracts onto L1!");

    // Sleep to give the run loop time to listen to blocks,
    //  and start mining L2 blocks
    wait_for_next_stacks_block(&sortition_db);
    wait_for_next_stacks_block(&sortition_db);

    let tip = burndb
        .get_canonical_chain_tip()
        .expect("couldn't get chain tip");

    // Ensure that the tip height has moved beyond height 0.
    // We check that we have moved past 3 just to establish we are reliably getting blocks.
    assert!(tip.block_height > 3);

    // test the miner's nonce has incremented: this shows that L2 blocks have
    //  been mined (because the coinbase transactions bump the miner's nonce)
    let account = get_account(&l2_rpc_origin, &miner_account);
    assert!(
        account.nonce >= 2,
        "Miner should have produced at least 2 coinbase transactions"
    );

    // Publish subnet contract for nft-token
    let subnet_nft_content =
        include_str!("../../../../core-contracts/contracts/helper/simple-nft-l2-no-deposit.clar");
    let subnet_nft_publish = make_contract_publish(
        &MOCKNET_PRIVATE_KEY_1,
        config.node.chain_id,
        l2_nonce,
        1_000_000,
        "simple-nft",
        subnet_nft_content,
    );
    l2_nonce += 1;
    let subnet_nft_contract_id =
        QualifiedContractIdentifier::new(user_addr.into(), ContractName::from("simple-nft"));

    // Setup subnet contract
    let subnet_setup_nft_tx = make_contract_call(
        &MOCKNET_PRIVATE_KEY_1,
        LAYER_1_CHAIN_ID_TESTNET,
        l1_nonce,
        1_000_000,
        &user_addr,
        config.burnchain.contract_identifier.name.as_str(),
        "register-new-nft-contract",
        &[
            Value::Principal(PrincipalData::Contract(nft_contract_id.clone())),
            Value::Principal(PrincipalData::Contract(subnet_nft_contract_id.clone())),
        ],
    );
    l1_nonce += 1;

    submit_tx(&l2_rpc_origin, &subnet_nft_publish);
    submit_tx(l1_rpc_origin, &subnet_setup_nft_tx);

    // Sleep to give the run loop time to mine a block
    wait_for_next_stacks_block(&sortition_db);
    wait_for_next_stacks_block(&sortition_db);

    // Mint a nft-token for user on L1 chain (ID = 1)
    let l1_mint_nft_tx = make_contract_call(
        &MOCKNET_PRIVATE_KEY_1,
        LAYER_1_CHAIN_ID_TESTNET,
        l1_nonce,
        1_000_000,
        &user_addr,
        "simple-nft",
        "test-mint",
        &[Value::Principal(user_addr.into())],
    );
    l1_nonce += 1;

    // Mint a nft-token for user on subnet (ID = 5)
    let l2_mint_nft_tx = make_contract_call(
        &MOCKNET_PRIVATE_KEY_1,
        config.node.chain_id,
        l2_nonce,
        1_000_000,
        &user_addr,
        "simple-nft",
        "gift-nft",
        &[Value::Principal(user_addr.into()), Value::UInt(5)],
    );
    l2_nonce += 1;

    submit_tx(&l2_rpc_origin, &l2_mint_nft_tx);
    submit_tx(l1_rpc_origin, &l1_mint_nft_tx);

    // Sleep to give the run loop time to mine a block
    wait_for_next_stacks_block(&sortition_db);
    wait_for_next_stacks_block(&sortition_db);

    // Check that the user does not own the L1 native NFT on the subnet now
    let res = call_read_only(
        &l2_rpc_origin,
        &user_addr,
        "simple-nft",
        "get-token-owner",
        vec![Value::UInt(1).serialize()],
    );
    assert!(res.get("cause").is_none());
    assert!(res["okay"].as_bool().unwrap());
    let result = res["result"]
        .as_str()
        .unwrap()
        .strip_prefix("0x")
        .unwrap()
        .to_string();
    let addr = Value::deserialize(
        &result,
        &TypeSignature::OptionalType(Box::new(TypeSignature::PrincipalType)),
    );
    assert_eq!(addr, Value::none());

    let l1_deposit_nft_tx = make_contract_call(
        &MOCKNET_PRIVATE_KEY_1,
        LAYER_1_CHAIN_ID_TESTNET,
        l1_nonce,
        1_000_000,
        &user_addr,
        config.burnchain.contract_identifier.name.as_str(),
        "deposit-nft-asset",
        &[
            Value::Principal(PrincipalData::Contract(nft_contract_id.clone())),
            Value::UInt(1),
            Value::Principal(user_addr.into()),
        ],
    );
    l1_nonce += 1;

<<<<<<< HEAD
    // Attempt deposit nft-token into subnet contract on L1. Should fail
    submit_tx(&l1_rpc_origin, &l1_deposit_nft_tx);
=======
    // deposit 1 ft-token into subnet contract on L1
    submit_tx(&l1_rpc_origin, &l1_deposit_ft_tx);
>>>>>>> b47bc51e

    // Sleep to give the run loop time to mine a block
    wait_for_next_stacks_block(&sortition_db);
    wait_for_next_stacks_block(&sortition_db);

    // Check that transfer failed and user does not have NFT on L2
    let res = call_read_only(
        &l2_rpc_origin,
        &user_addr,
        "simple-nft",
        "get-token-owner",
        vec![Value::UInt(1).serialize()],
    );
    assert!(res.get("cause").is_none());
    assert!(res["okay"].as_bool().unwrap());
    let result = res["result"]
        .as_str()
        .unwrap()
        .strip_prefix("0x")
        .unwrap()
        .to_string();
    let addr = Value::deserialize(
        &result,
        &TypeSignature::OptionalType(Box::new(TypeSignature::PrincipalType)),
    );
    assert_eq!(addr, Value::none());

    // Check that the user does not own the L1 native NFT on the L1 anymore (the contract should own it)
    let res = call_read_only(
        &l1_rpc_origin,
        &user_addr,
        "simple-nft",
        "get-owner",
        vec![Value::UInt(1).serialize()],
    );
    assert!(res.get("cause").is_none());
    assert!(res["okay"].as_bool().unwrap());
    let result = res["result"]
        .as_str()
        .unwrap()
        .strip_prefix("0x")
        .unwrap()
        .to_string();
    let owner = Value::deserialize(
        &result,
        &TypeSignature::ResponseType(Box::new((
            TypeSignature::OptionalType(Box::new(TypeSignature::PrincipalType)),
            TypeSignature::UIntType,
        ))),
    );
    let subnet_contract_principal = Value::okay(
        Value::some(Value::Principal(PrincipalData::Contract(
            QualifiedContractIdentifier::new(
                user_addr.into(),
                ContractName::from("subnet-controller"),
            ),
        )))
        .unwrap(),
    )
    .unwrap();
    assert_eq!(owner, subnet_contract_principal);

    // Check that contract owns the NFT on L1
    let res = call_read_only(
        &l1_rpc_origin,
        &user_addr,
        "simple-nft",
        "get-owner",
        vec![Value::UInt(1).serialize()],
    );
    assert!(res.get("cause").is_none());
    assert!(res["okay"].as_bool().unwrap());
    let result = res["result"]
        .as_str()
        .unwrap()
        .strip_prefix("0x")
        .unwrap()
        .to_string();
    let owner = Value::deserialize(
        &result,
        &TypeSignature::ResponseType(Box::new((
            TypeSignature::OptionalType(Box::new(TypeSignature::PrincipalType)),
            TypeSignature::UIntType,
        ))),
    );
    let subnet_contract_principal = Value::okay(
        Value::some(Value::Principal(PrincipalData::Contract(
            QualifiedContractIdentifier::new(
                user_addr.into(),
                ContractName::from("subnet-controller"),
            ),
        )))
        .unwrap(),
    )
    .unwrap();
    assert_eq!(owner, subnet_contract_principal);

    // Failed deposit should have generated a withdrawal event, find it
    let block_data = test_observer::get_blocks();
    let mut withdraw_events = filter_map_events(&block_data, |height, event| {
        let ev_type = event.get("type").unwrap().as_str().unwrap();
        if ev_type == "contract_event" {
            let contract_event = event.get("contract_event").unwrap();
            let contract_identifier = contract_event
                .get("contract_identifier")
                .unwrap()
                .as_str()
                .unwrap();
            let topic = contract_event.get("topic").unwrap().as_str().unwrap();
            match (contract_identifier, topic) {
                ("ST000000000000000000002AMW42H.subnet", "print") => {
                    let value: Value =
                        serde_json::from_value(contract_event.get("value").unwrap().clone())
                            .unwrap();
                    let data_map = value.expect_tuple();
<<<<<<< HEAD
                    if data_map.get("type").unwrap().clone().expect_ascii() != "nft" {
                        return None;
                    }
                    Some((height, data_map.clone()))
                }
                _ => None,
            }
        } else {
            None
        }
    });
    assert_eq!(withdraw_events.len(), 1);

    //=========================================================================
    // TODO: Remove this section?
    //=========================================================================

    let (withdrawal_height, _withdrawal) = withdraw_events.pop().unwrap();

    let l1_native_nft_withdrawal_entry = get_nft_withdrawal_entry(
        &l2_rpc_origin,
        withdrawal_height,
        &user_addr,
        0,
        subnet_nft_contract_id.clone(),
        1,
    );

    // Create the withdrawal merkle tree by mocking both nft withdraw events (if the root hash of
    // this constructed merkle tree is not identical to the root hash published by the subnet node,
    // then the test will fail).
    let mut spending_condition = TransactionSpendingCondition::new_singlesig_p2pkh(
        StacksPublicKey::from_private(&MOCKNET_PRIVATE_KEY_1),
    )
    .expect("Failed to create p2pkh spending condition from public key.");
    spending_condition.set_nonce(l2_nonce - 1);
    spending_condition.set_tx_fee(1000);
    let auth = TransactionAuth::Standard(spending_condition);
    let mut l1_native_nft_withdraw_event =
        StacksTransactionEvent::SmartContractEvent(SmartContractEventData {
            key: (boot_code_id("subnet".into(), false), "print".into()),
            value: Value::Tuple(
                TupleData::from_data(vec![
                    (
                        "type".into(),
                        Value::string_ascii_from_bytes("nft".to_string().into_bytes()).unwrap(),
                    ),
                    (
                        "asset-contract".into(),
                        Value::Principal(PrincipalData::Contract(
                            QualifiedContractIdentifier::new(
                                user_addr.into(),
                                ContractName::from("simple-nft"),
                            ),
                        )),
                    ),
                    (
                        "sender".into(),
                        Value::Principal(PrincipalData::Standard(user_addr.into())),
                    ),
                    ("id".into(), Value::UInt(1)),
                ])
                .expect("Failed to create tuple data."),
            ),
        });
    let withdrawal_receipt = StacksTransactionReceipt {
        transaction: TransactionOrigin::Stacks(StacksTransaction::new(
            TransactionVersion::Testnet,
            auth.clone(),
            TransactionPayload::Coinbase(CoinbasePayload([0u8; 32])),
        )),
        events: vec![
            l1_native_nft_withdraw_event.clone(),
        ],
        post_condition_aborted: false,
        result: Value::err_none(),
        stx_burned: 0,
        contract_analysis: None,
        execution_cost: ExecutionCost::zero(),
        microblock_header: None,
        tx_index: 0,
    };
    let withdrawal_tree =
        create_withdrawal_merkle_tree(&mut vec![withdrawal_receipt], withdrawal_height);
    let root_hash = withdrawal_tree.root().as_bytes().to_vec();

    let l1_native_nft_withdrawal_key =
        generate_key_from_event(&mut l1_native_nft_withdraw_event, 0, withdrawal_height).unwrap();
    let l1_native_nft_withdrawal_key_bytes =
        convert_withdrawal_key_to_bytes(&l1_native_nft_withdrawal_key);
    let l1_native_nft_withdrawal_leaf_hash = MerkleTree::<Sha512Trunc256Sum>::get_leaf_hash(
        l1_native_nft_withdrawal_key_bytes.as_slice(),
    )
    .as_bytes()
    .to_vec();
    let l1_native_nft_path = withdrawal_tree
        .path(&l1_native_nft_withdrawal_key_bytes)
        .unwrap();

    let mut l1_native_nft_sib_data = Vec::new();
    for (_i, sib) in l1_native_nft_path.iter().enumerate() {
        let sib_hash = Value::buff_from(sib.hash.as_bytes().to_vec()).unwrap();
        // the sibling's side is the opposite of what PathOrder is set to
        let sib_is_left = Value::Bool(sib.order == MerklePathOrder::Right);
        let curr_sib_data = vec![
            (ClarityName::from("hash"), sib_hash),
            (ClarityName::from("is-left-side"), sib_is_left),
        ];
        let sib_tuple = Value::Tuple(TupleData::from_data(curr_sib_data).unwrap());
        l1_native_nft_sib_data.push(sib_tuple);
    }

    let l1_native_root_hash_val = Value::buff_from(root_hash.clone()).unwrap();
    let l1_native_leaf_hash_val =
        Value::buff_from(l1_native_nft_withdrawal_leaf_hash.clone()).unwrap();
    let l1_native_siblings_val = Value::list_from(l1_native_nft_sib_data.clone()).unwrap();

    assert_eq!(
        &l1_native_root_hash_val, &l1_native_nft_withdrawal_entry.root_hash,
        "Root hash should match value returned via RPC"
    );
    assert_eq!(
        &l1_native_leaf_hash_val, &l1_native_nft_withdrawal_entry.leaf_hash,
        "Leaf hash should match value returned via RPC"
    );
    assert_eq!(
        &l1_native_siblings_val, &l1_native_nft_withdrawal_entry.siblings,
        "Sibling hashes should match value returned via RPC"
    );

    //=========================================================================
    // WIP below this line
    //=========================================================================

    // TODO: call withdraw from unauthorized principal once leaf verification is added to the subnet contract

    let l1_withdraw_l1_native_nft_tx = make_contract_call(
        &MOCKNET_PRIVATE_KEY_1,
        LAYER_1_CHAIN_ID_TESTNET,
        l1_nonce,
        1_000_000,
        &user_addr,
        config.burnchain.contract_identifier.name.as_str(),
        "withdraw-nft-asset",
        &[
            Value::Principal(PrincipalData::Contract(nft_contract_id.clone())),
            Value::UInt(1),
            Value::Principal(user_addr.into()),
            Value::UInt(0),
            Value::UInt(withdrawal_height.into()),
            Value::some(Value::Principal(PrincipalData::Contract(
                nft_contract_id.clone(),
            )))
            .unwrap(),
            Value::buff_from(root_hash.clone()).unwrap(),
            Value::buff_from(l1_native_nft_withdrawal_leaf_hash).unwrap(),
            Value::list_from(l1_native_nft_sib_data).unwrap(),
        ],
    );
    l1_nonce += 1;
    // Withdraw nft-token from subnet contract on L1
    submit_tx(&l1_rpc_origin, &l1_withdraw_l1_native_nft_tx);

    // Sleep to give the run loop time to mine a block
    wait_for_next_stacks_block(&sortition_db);
    wait_for_next_stacks_block(&sortition_db);

    // Check that the user owns the L1 native NFT on the L1 chain now
    let res = call_read_only(
        &l1_rpc_origin,
        &user_addr,
        "simple-nft",
        "get-owner",
        vec![Value::UInt(1).serialize()],
    );
    assert!(res.get("cause").is_none());
    assert!(res["okay"].as_bool().unwrap());
    let result = res["result"]
        .as_str()
        .unwrap()
        .strip_prefix("0x")
        .unwrap()
        .to_string();
    let owner = Value::deserialize(
        &result,
        &TypeSignature::ResponseType(Box::new((
            TypeSignature::OptionalType(Box::new(TypeSignature::PrincipalType)),
            TypeSignature::UIntType,
        ))),
    );
    assert_eq!(
        owner,
        Value::okay(Value::some(Value::Principal(user_addr.into())).unwrap()).unwrap()
    );

    termination_switch.store(false, Ordering::SeqCst);
    stacks_l1_controller.kill_process();
    run_loop_thread.join().expect("Failed to join run loop.");
}

/// This integration test verifies that:
/// (a) assets minted on L1 chain can be deposited into subnet
/// (b) assets minted on subnet can be withdrawn to the L1
#[test]
#[allow(unused_assignments)]
fn ft_deposit_and_withdraw_integration_test() {
    // running locally:
    // STACKS_BASE_DIR=~/devel/stacks-blockchain/target/release/stacks-node STACKS_NODE_TEST=1 cargo test --workspace ft_deposit_and_withdraw_integration_test
    if env::var("STACKS_NODE_TEST") != Ok("1".into()) {
        return;
    }

    // Start Stacks L1.
    let l1_toml_file = "../../contrib/conf/stacks-l1-mocknet.toml";
    let l1_rpc_origin = "http://127.0.0.1:20443";
    let trait_standards_contract_name = "trait-standards";

    // Start the L2 run loop.
    let mut config = super::new_test_conf();
    config.node.mining_key = Some(MOCKNET_PRIVATE_KEY_2.clone());
    let miner_account = to_addr(&MOCKNET_PRIVATE_KEY_2);
    let user_addr = to_addr(&MOCKNET_PRIVATE_KEY_1);
    config.add_initial_balance(user_addr.to_string(), 10000000);
    config.add_initial_balance(miner_account.to_string(), 10000000);

    config.burnchain.first_burn_header_height = 1;
    config.burnchain.chain = "stacks_layer_1".to_string();
    config.burnchain.rpc_ssl = false;
    config.burnchain.rpc_port = 20443;
    config.burnchain.peer_host = "127.0.0.1".into();
    config.node.wait_time_for_microblocks = 10_000;
    config.node.rpc_bind = "127.0.0.1:30443".into();
    config.node.p2p_bind = "127.0.0.1:30444".into();
    let l2_rpc_origin = format!("http://{}", &config.node.rpc_bind);
    let mut l2_nonce = 0;

    config.burnchain.contract_identifier =
        QualifiedContractIdentifier::new(user_addr.into(), "subnet-controller".into());

    config.node.miner = true;

    config.events_observers.push(EventObserverConfig {
        endpoint: format!("localhost:{}", test_observer::EVENT_OBSERVER_PORT),
        events_keys: vec![EventKeyType::AnyEvent],
    });

    test_observer::spawn();

    let mut run_loop = neon::RunLoop::new(config.clone());
    let termination_switch = run_loop.get_termination_switch();
    let run_loop_thread = thread::spawn(move || run_loop.start(None, 0));

    // Give the run loop time to start.
    thread::sleep(Duration::from_millis(2_000));

    // The burnchain should have registered what the listener recorded.
    let burnchain = Burnchain::new(&config.get_burn_db_path(), &config.burnchain.chain).unwrap();
    let (sortition_db, burndb) = burnchain.open_db(true).unwrap();

    let mut stacks_l1_controller = StacksL1Controller::new(l1_toml_file.to_string(), true);
    let _stacks_res = stacks_l1_controller
        .start_process()
        .expect("stacks l1 controller didn't start");
    let mut l1_nonce = 0;

    // Sleep to give the L1 chain time to start
    thread::sleep(Duration::from_millis(10_000));
    wait_for_target_l1_block(&sortition_db, MOCKNET_EPOCH_2_1);

    l1_nonce = publish_subnet_contracts_to_l1(
        l1_nonce,
        &config,
        miner_account.clone().into(),
        user_addr.clone().into(),
    );

    // Publish a simple ft onto L1
    let ft_content = include_str!("../../../../core-contracts/contracts/helper/simple-ft.clar");
    let ft_publish = make_contract_publish(
        &MOCKNET_PRIVATE_KEY_1,
        LAYER_1_CHAIN_ID_TESTNET,
        l1_nonce,
        1_000_000,
        "simple-ft",
        &ft_content,
    );
    l1_nonce += 1;
    let ft_contract_name = ContractName::from("simple-ft");
    let ft_contract_id = QualifiedContractIdentifier::new(user_addr.into(), ft_contract_name);

    submit_tx(l1_rpc_origin, &ft_publish);

    println!("Submitted ft and Subnet contracts onto L1!");

    // Sleep to give the run loop time to listen to blocks,
    //  and start mining L2 blocks
    wait_for_next_stacks_block(&sortition_db);
    wait_for_next_stacks_block(&sortition_db);

    let tip = burndb
        .get_canonical_chain_tip()
        .expect("couldn't get chain tip");

    // Ensure that the tip height has moved beyond height 0.
    // We check that we have moved past 3 just to establish we are reliably getting blocks.
    assert!(tip.block_height > 3);

    // test the miner's nonce has incremented: this shows that L2 blocks have
    //  been mined (because the coinbase transactions bump the miner's nonce)
    let account = get_account(&l2_rpc_origin, &miner_account);
    assert!(
        account.nonce >= 2,
        "Miner should have produced at least 2 coinbase transactions"
    );

    // Publish subnet contract for ft-token
    let subnet_simple_ft =
        include_str!("../../../../core-contracts/contracts/helper/simple-ft-l2.clar");
    let subnet_ft_publish = make_contract_publish(
        &MOCKNET_PRIVATE_KEY_1,
        config.node.chain_id,
        l2_nonce,
        1_000_000,
        "simple-ft",
        subnet_simple_ft,
    );
    l2_nonce += 1;
    let subnet_ft_contract_id =
        QualifiedContractIdentifier::new(user_addr.into(), ContractName::from("simple-ft"));

    submit_tx(&l2_rpc_origin, &subnet_ft_publish);

    // Sleep to give the run loop time to mine a block
    wait_for_next_stacks_block(&sortition_db);
    wait_for_next_stacks_block(&sortition_db);

    // Register the contract with the subnet
    let subnet_setup_ft_tx = make_contract_call(
        &MOCKNET_PRIVATE_KEY_1,
        LAYER_1_CHAIN_ID_TESTNET,
        l1_nonce,
        1_000_000,
        &user_addr,
        config.burnchain.contract_identifier.name.as_str(),
        "register-new-ft-contract",
        &[
            Value::Principal(PrincipalData::Contract(ft_contract_id.clone())),
            Value::Principal(PrincipalData::Contract(subnet_ft_contract_id.clone())),
        ],
    );
    l1_nonce += 1;

    submit_tx(l1_rpc_origin, &subnet_setup_ft_tx);

    // Mint 2 ft-tokens for user on L1 chain
    let l1_mint_ft_tx = make_contract_call(
        &MOCKNET_PRIVATE_KEY_1,
        LAYER_1_CHAIN_ID_TESTNET,
        l1_nonce,
        1_000_000,
        &user_addr,
        "simple-ft",
        "gift-tokens",
        &[Value::UInt(2), Value::Principal(user_addr.into())],
    );
    l1_nonce += 1;

    // Mint 5 ft-tokens for user on subnet
    let l2_mint_ft_tx = make_contract_call(
        &MOCKNET_PRIVATE_KEY_1,
        config.node.chain_id,
        l2_nonce,
        1_000_000,
        &user_addr,
        "simple-ft",
        "gift-tokens",
        &[Value::UInt(5), Value::Principal(user_addr.into())],
    );
    l2_nonce += 1;

    submit_tx(&l2_rpc_origin, &l2_mint_ft_tx);
    submit_tx(l1_rpc_origin, &l1_mint_ft_tx);

    // Sleep to give the run loop time to mine a block
    wait_for_next_stacks_block(&sortition_db);
    wait_for_next_stacks_block(&sortition_db);

    // Check that the user does not own the L1 native ft on the subnet now
    let res = call_read_only(
        &l2_rpc_origin,
        &user_addr,
        "simple-ft",
        "get-balance",
        vec![Value::Principal(user_addr.into()).serialize()],
    );
    assert!(res.get("cause").is_none());
    assert!(res["okay"].as_bool().unwrap());
    let result = res["result"]
        .as_str()
        .unwrap()
        .strip_prefix("0x")
        .unwrap()
        .to_string();
    let amount = Value::deserialize(
        &result,
        &TypeSignature::ResponseType(Box::new((TypeSignature::UIntType, TypeSignature::UIntType))),
    );
    assert_eq!(amount, Value::okay(Value::UInt(5)).unwrap());

    let l1_deposit_ft_tx = make_contract_call(
        &MOCKNET_PRIVATE_KEY_1,
        LAYER_1_CHAIN_ID_TESTNET,
        l1_nonce,
        1_000_000,
        &user_addr,
        config.burnchain.contract_identifier.name.as_str(),
        "deposit-ft-asset",
        &[
            Value::Principal(PrincipalData::Contract(ft_contract_id.clone())),
            Value::UInt(1),
            Value::Principal(user_addr.into()),
            Value::none(),
        ],
    );
    l1_nonce += 1;

    // deposit 1 ft-token into subnet contract on L1
    let tx_res = submit_tx(&l1_rpc_origin, &l1_deposit_ft_tx);

    // Sleep to give the run loop time to mine a block
    wait_for_next_stacks_block(&sortition_db);
    wait_for_next_stacks_block(&sortition_db);

    // Check that the user owns the L1 native ft on the subnet now
    let res = call_read_only(
        &l2_rpc_origin,
        &user_addr,
        "simple-ft",
        "get-balance",
        vec![Value::Principal(user_addr.into()).serialize()],
    );
    assert!(res.get("cause").is_none());
    assert!(res["okay"].as_bool().unwrap());
    let result = res["result"]
        .as_str()
        .unwrap()
        .strip_prefix("0x")
        .unwrap()
        .to_string();
    let amount = Value::deserialize(
        &result,
        &TypeSignature::ResponseType(Box::new((TypeSignature::UIntType, TypeSignature::UIntType))),
    );
    assert_eq!(amount, Value::okay(Value::UInt(6)).unwrap());

    // Check that the user now only owns 1 ft on the L1
    let res = call_read_only(
        &l1_rpc_origin,
        &user_addr,
        "simple-ft",
        "get-balance",
        vec![Value::Principal(user_addr.into()).serialize()],
    );
    assert!(res.get("cause").is_none());
    assert!(res["okay"].as_bool().unwrap());
    let result = res["result"]
        .as_str()
        .unwrap()
        .strip_prefix("0x")
        .unwrap()
        .to_string();
    let amount = Value::deserialize(
        &result,
        &TypeSignature::ResponseType(Box::new((TypeSignature::UIntType, TypeSignature::UIntType))),
    );
    assert_eq!(amount, Value::okay(Value::UInt(1)).unwrap());

    // Check that the subnet contract owns 1 ft on the L1
    let subnet_contract_principal = Value::Principal(PrincipalData::Contract(
        config.burnchain.contract_identifier.clone(),
    ));
    let res = call_read_only(
        &l1_rpc_origin,
        &user_addr,
        "simple-ft",
        "get-balance",
        vec![subnet_contract_principal.serialize()],
    );
    assert!(res.get("cause").is_none());
    assert!(res["okay"].as_bool().unwrap());
    let result = res["result"]
        .as_str()
        .unwrap()
        .strip_prefix("0x")
        .unwrap()
        .to_string();
    let amount = Value::deserialize(
        &result,
        &TypeSignature::ResponseType(Box::new((TypeSignature::UIntType, TypeSignature::UIntType))),
    );
    assert_eq!(amount, Value::okay(Value::UInt(1)).unwrap());

    // Withdraw the 4 (out of 6) of the ft-tokens from the L2 (with `ft-withdraw?`)
    let l2_withdraw_ft_tx = make_contract_call(
        &MOCKNET_PRIVATE_KEY_1,
        config.node.chain_id,
        l2_nonce,
        1_000_000,
        &boot_code_addr(false),
        "subnet",
        "ft-withdraw?",
        &[
            Value::Principal(PrincipalData::Contract(QualifiedContractIdentifier::new(
                user_addr.into(),
                ContractName::from("simple-ft"),
            ))),
            Value::UInt(4),
            Value::Principal(user_addr.into()),
        ],
    );
    l2_nonce += 1;

    // Submit withdrawal function call
    submit_tx(&l2_rpc_origin, &l2_withdraw_ft_tx);

    // Sleep to give the run loop time to mine a block
    wait_for_next_stacks_block(&sortition_db);
    wait_for_next_stacks_block(&sortition_db);

    // Check that user owns the remainder of the tokens on the subnet
    let res = call_read_only(
        &l2_rpc_origin,
        &user_addr,
        "simple-ft",
        "get-balance",
        vec![Value::Principal(user_addr.into()).serialize()],
    );
    assert!(res.get("cause").is_none());
    assert!(res["okay"].as_bool().unwrap());
    let result = res["result"]
        .as_str()
        .unwrap()
        .strip_prefix("0x")
        .unwrap()
        .to_string();
    let amount = Value::deserialize(
        &result,
        &TypeSignature::ResponseType(Box::new((TypeSignature::UIntType, TypeSignature::UIntType))),
    );
    assert_eq!(amount, Value::okay(Value::UInt(2)).unwrap());

    // Check that the user does not *yet* own the additional ft tokens on the L1
    let res = call_read_only(
        &l1_rpc_origin,
        &user_addr,
        "simple-ft",
        "get-balance",
        vec![Value::Principal(user_addr.into()).serialize()],
    );
    assert!(res.get("cause").is_none());
    assert!(res["okay"].as_bool().unwrap());
    let result = res["result"]
        .as_str()
        .unwrap()
        .strip_prefix("0x")
        .unwrap()
        .to_string();
    let amount = Value::deserialize(
        &result,
        &TypeSignature::ResponseType(Box::new((TypeSignature::UIntType, TypeSignature::UIntType))),
    );
    assert_eq!(amount, Value::okay(Value::UInt(1)).unwrap());

    let block_data = test_observer::get_blocks();
    let mut withdraw_events = filter_map_events(&block_data, |height, event| {
        let ev_type = event.get("type").unwrap().as_str().unwrap();
        if ev_type == "contract_event" {
            let contract_event = event.get("contract_event").unwrap();
            let contract_identifier = contract_event
                .get("contract_identifier")
                .unwrap()
                .as_str()
                .unwrap();
            let topic = contract_event.get("topic").unwrap().as_str().unwrap();
            match (contract_identifier, topic) {
                ("ST000000000000000000002AMW42H.subnet", "print") => {
                    let value: Value =
                        serde_json::from_value(contract_event.get("value").unwrap().clone())
                            .unwrap();
                    let data_map = value.expect_tuple();
                    if data_map.get("type").unwrap().clone().expect_ascii() != "ft" {
                        return None;
=======
                    if let Ok(event_type) = data_map.get("event") {
                        if event_type.clone().expect_ascii() == "withdraw" {
                            if data_map.get("type").unwrap().clone().expect_ascii() == "ft" {
                                return Some((height, data_map.clone()));
                            }
                        }
>>>>>>> b47bc51e
                    }
                    return None;
                }
                _ => None,
            }
        } else {
            None
        }
    });
    assert_eq!(withdraw_events.len(), 1);
    let (withdrawal_height, _withdrawal) = withdraw_events.pop().unwrap();

    let ft_withdrawal_entry = get_ft_withdrawal_entry(
        &l2_rpc_origin,
        withdrawal_height,
        &user_addr,
        0,
        QualifiedContractIdentifier::new(user_addr.into(), ContractName::from("simple-ft")),
        4,
    );

    // Create the withdrawal merkle tree by mocking the ft withdraw event (if the root hash of
    // this constructed merkle tree is not identical to the root hash published by the subnet node,
    // then the test will fail).
    let mut spending_condition = TransactionSpendingCondition::new_singlesig_p2pkh(
        StacksPublicKey::from_private(&MOCKNET_PRIVATE_KEY_1),
    )
    .expect("Failed to create p2pkh spending condition from public key.");
    spending_condition.set_nonce(l2_nonce - 1);
    spending_condition.set_tx_fee(1000);
    let auth = TransactionAuth::Standard(spending_condition);
    let mut ft_withdraw_event =
        StacksTransactionEvent::SmartContractEvent(SmartContractEventData {
            key: (boot_code_id("subnet", false), "print".into()),
            value: Value::Tuple(
                TupleData::from_data(vec![
                    (
                        "type".into(),
                        Value::string_ascii_from_bytes("ft".to_string().into_bytes()).unwrap(),
                    ),
                    (
                        "asset-contract".into(),
                        Value::Principal(PrincipalData::Contract(
                            QualifiedContractIdentifier::new(
                                user_addr.into(),
                                ContractName::from("simple-ft"),
                            ),
                        )),
                    ),
                    (
                        "sender".into(),
                        Value::Principal(PrincipalData::Standard(user_addr.into())),
                    ),
                    ("amount".into(), Value::UInt(4)),
                ])
                .expect("Failed to create tuple data."),
            ),
        });
    let withdrawal_receipt = StacksTransactionReceipt {
        transaction: TransactionOrigin::Stacks(StacksTransaction::new(
            TransactionVersion::Testnet,
            auth.clone(),
            TransactionPayload::Coinbase(CoinbasePayload([0u8; 32])),
        )),
        events: vec![ft_withdraw_event.clone()],
        post_condition_aborted: false,
        result: Value::err_none(),
        stx_burned: 0,
        contract_analysis: None,
        execution_cost: ExecutionCost::zero(),
        microblock_header: None,
        tx_index: 0,
    };
    let withdrawal_tree =
        create_withdrawal_merkle_tree(&mut vec![withdrawal_receipt], withdrawal_height);
    let root_hash = withdrawal_tree.root().as_bytes().to_vec();

    let ft_withdrawal_key =
        generate_key_from_event(&mut ft_withdraw_event, 0, withdrawal_height).unwrap();
    let ft_withdrawal_key_bytes = convert_withdrawal_key_to_bytes(&ft_withdrawal_key);
    let ft_withdrawal_leaf_hash =
        MerkleTree::<Sha512Trunc256Sum>::get_leaf_hash(ft_withdrawal_key_bytes.as_slice())
            .as_bytes()
            .to_vec();
    let ft_path = withdrawal_tree.path(&ft_withdrawal_key_bytes).unwrap();

    let mut ft_sib_data = Vec::new();
    for (_i, sib) in ft_path.iter().enumerate() {
        let sib_hash = Value::buff_from(sib.hash.as_bytes().to_vec()).unwrap();
        // the sibling's side is the opposite of what PathOrder is set to
        let sib_is_left = Value::Bool(sib.order == MerklePathOrder::Right);
        let curr_sib_data = vec![
            (ClarityName::from("hash"), sib_hash),
            (ClarityName::from("is-left-side"), sib_is_left),
        ];
        let sib_tuple = Value::Tuple(TupleData::from_data(curr_sib_data).unwrap());
        ft_sib_data.push(sib_tuple);
    }

    let root_hash_val = Value::buff_from(root_hash.clone()).unwrap();
    let leaf_hash_val = Value::buff_from(ft_withdrawal_leaf_hash.clone()).unwrap();
    let siblings_val = Value::list_from(ft_sib_data.clone()).unwrap();

    assert_eq!(
        &root_hash_val, &ft_withdrawal_entry.root_hash,
        "Root hash should match value returned via RPC"
    );
    assert_eq!(
        &leaf_hash_val, &ft_withdrawal_entry.leaf_hash,
        "Leaf hash should match value returned via RPC"
    );
    assert_eq!(
        &siblings_val, &ft_withdrawal_entry.siblings,
        "Sibling hashes should match value returned via RPC"
    );
    assert_eq!(
        &root_hash_val, &ft_withdrawal_entry.root_hash,
        "Root hash should match value returned via RPC"
    );
    assert_eq!(
        &leaf_hash_val, &ft_withdrawal_entry.leaf_hash,
        "Leaf hash should match value returned via RPC"
    );
    assert_eq!(
        &siblings_val, &ft_withdrawal_entry.siblings,
        "Sibling hashes should match value returned via RPC"
    );

    // TODO: call withdraw from unauthorized principal once leaf verification is added to the subnet contract

    let l1_withdraw_ft_tx = make_contract_call(
        &MOCKNET_PRIVATE_KEY_1,
        LAYER_1_CHAIN_ID_TESTNET,
        l1_nonce,
        1_000_000,
        &user_addr,
        config.burnchain.contract_identifier.name.as_str(),
        "withdraw-ft-asset",
        &[
            Value::Principal(PrincipalData::Contract(ft_contract_id.clone())),
            Value::UInt(4),
            Value::Principal(user_addr.into()),
            Value::UInt(0),
            Value::UInt(withdrawal_height.into()),
            Value::none(),
            Value::some(Value::Principal(PrincipalData::Contract(
                ft_contract_id.clone(),
            )))
            .unwrap(),
            Value::buff_from(root_hash.clone()).unwrap(),
            Value::buff_from(ft_withdrawal_leaf_hash).unwrap(),
            Value::list_from(ft_sib_data).unwrap(),
        ],
    );
    l1_nonce += 1;

    // Withdraw ft-token from subnet contract on L1
    submit_tx(&l1_rpc_origin, &l1_withdraw_ft_tx);

    // Sleep to give the run loop time to mine a block
    wait_for_next_stacks_block(&sortition_db);
    wait_for_next_stacks_block(&sortition_db);

    // Check that the user owns the tokens on the L1 chain now
    let res = call_read_only(
        &l1_rpc_origin,
        &user_addr,
        "simple-ft",
        "get-balance",
        vec![Value::Principal(user_addr.into()).serialize()],
    );
    assert!(res.get("cause").is_none());
    assert!(res["okay"].as_bool().unwrap());
    let result = res["result"]
        .as_str()
        .unwrap()
        .strip_prefix("0x")
        .unwrap()
        .to_string();
    let amount = Value::deserialize(
        &result,
        &TypeSignature::ResponseType(Box::new((TypeSignature::UIntType, TypeSignature::UIntType))),
    );
    assert_eq!(amount, Value::okay(Value::UInt(5)).unwrap());

    // Check that the subnet contract no longer owns any tokens. It should have
    // transferred the 1 that it had, then minted the remaining 3.
    let res = call_read_only(
        &l1_rpc_origin,
        &user_addr,
        "simple-ft",
        "get-balance",
        vec![subnet_contract_principal.serialize()],
    );
    assert!(res.get("cause").is_none());
    assert!(res["okay"].as_bool().unwrap());
    let result = res["result"]
        .as_str()
        .unwrap()
        .strip_prefix("0x")
        .unwrap()
        .to_string();
    let amount = Value::deserialize(
        &result,
        &TypeSignature::ResponseType(Box::new((TypeSignature::UIntType, TypeSignature::UIntType))),
    );
    assert_eq!(amount, Value::okay(Value::UInt(0)).unwrap());

    termination_switch.store(false, Ordering::SeqCst);
    stacks_l1_controller.kill_process();
    run_loop_thread.join().expect("Failed to join run loop.");
}<|MERGE_RESOLUTION|>--- conflicted
+++ resolved
@@ -2872,13 +2872,8 @@
     );
     l1_nonce += 1;
 
-<<<<<<< HEAD
     // Attempt deposit nft-token into subnet contract on L1. Should fail
     submit_tx(&l1_rpc_origin, &l1_deposit_nft_tx);
-=======
-    // deposit 1 ft-token into subnet contract on L1
-    submit_tx(&l1_rpc_origin, &l1_deposit_ft_tx);
->>>>>>> b47bc51e
 
     // Sleep to give the run loop time to mine a block
     wait_for_next_stacks_block(&sortition_db);
@@ -2907,41 +2902,6 @@
     assert_eq!(addr, Value::none());
 
     // Check that the user does not own the L1 native NFT on the L1 anymore (the contract should own it)
-    let res = call_read_only(
-        &l1_rpc_origin,
-        &user_addr,
-        "simple-nft",
-        "get-owner",
-        vec![Value::UInt(1).serialize()],
-    );
-    assert!(res.get("cause").is_none());
-    assert!(res["okay"].as_bool().unwrap());
-    let result = res["result"]
-        .as_str()
-        .unwrap()
-        .strip_prefix("0x")
-        .unwrap()
-        .to_string();
-    let owner = Value::deserialize(
-        &result,
-        &TypeSignature::ResponseType(Box::new((
-            TypeSignature::OptionalType(Box::new(TypeSignature::PrincipalType)),
-            TypeSignature::UIntType,
-        ))),
-    );
-    let subnet_contract_principal = Value::okay(
-        Value::some(Value::Principal(PrincipalData::Contract(
-            QualifiedContractIdentifier::new(
-                user_addr.into(),
-                ContractName::from("subnet-controller"),
-            ),
-        )))
-        .unwrap(),
-    )
-    .unwrap();
-    assert_eq!(owner, subnet_contract_principal);
-
-    // Check that contract owns the NFT on L1
     let res = call_read_only(
         &l1_rpc_origin,
         &user_addr,
@@ -2994,11 +2954,14 @@
                         serde_json::from_value(contract_event.get("value").unwrap().clone())
                             .unwrap();
                     let data_map = value.expect_tuple();
-<<<<<<< HEAD
-                    if data_map.get("type").unwrap().clone().expect_ascii() != "nft" {
-                        return None;
+                    if let Ok(event_type) = data_map.get("event") {
+                        if event_type.clone().expect_ascii() == "withdraw" {
+                            if data_map.get("type").unwrap().clone().expect_ascii() == "nft" {
+                                return Some((height, data_map.clone()));
+                            }
+                        }
                     }
-                    Some((height, data_map.clone()))
+                    return None;
                 }
                 _ => None,
             }
@@ -3066,9 +3029,7 @@
             auth.clone(),
             TransactionPayload::Coinbase(CoinbasePayload([0u8; 32])),
         )),
-        events: vec![
-            l1_native_nft_withdraw_event.clone(),
-        ],
+        events: vec![l1_native_nft_withdraw_event.clone()],
         post_condition_aborted: false,
         result: Value::err_none(),
         stx_burned: 0,
@@ -3124,10 +3085,6 @@
         &l1_native_siblings_val, &l1_native_nft_withdrawal_entry.siblings,
         "Sibling hashes should match value returned via RPC"
     );
-
-    //=========================================================================
-    // WIP below this line
-    //=========================================================================
 
     // TODO: call withdraw from unauthorized principal once leaf verification is added to the subnet contract
 
@@ -3422,7 +3379,7 @@
     l1_nonce += 1;
 
     // deposit 1 ft-token into subnet contract on L1
-    let tx_res = submit_tx(&l1_rpc_origin, &l1_deposit_ft_tx);
+    submit_tx(&l1_rpc_origin, &l1_deposit_ft_tx);
 
     // Sleep to give the run loop time to mine a block
     wait_for_next_stacks_block(&sortition_db);
@@ -3585,16 +3542,12 @@
                         serde_json::from_value(contract_event.get("value").unwrap().clone())
                             .unwrap();
                     let data_map = value.expect_tuple();
-                    if data_map.get("type").unwrap().clone().expect_ascii() != "ft" {
-                        return None;
-=======
                     if let Ok(event_type) = data_map.get("event") {
                         if event_type.clone().expect_ascii() == "withdraw" {
                             if data_map.get("type").unwrap().clone().expect_ascii() == "ft" {
                                 return Some((height, data_map.clone()));
                             }
                         }
->>>>>>> b47bc51e
                     }
                     return None;
                 }

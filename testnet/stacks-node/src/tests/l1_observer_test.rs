--- conflicted
+++ resolved
@@ -1,50 +1,31 @@
 use std;
-<<<<<<< HEAD
 use std::thread;
-=======
-use std::process::{Child, Command, Stdio};
-use std::thread::{self, JoinHandle};
->>>>>>> 34cf1c2e
 
 use crate::burnchains::db_indexer::DBBurnchainIndexer;
 use crate::neon;
-<<<<<<< HEAD
 use crate::stacks::burnchains::indexer::BurnchainIndexer;
 use crate::tests::StacksL1Controller;
 use clarity::util::hash::to_hex;
 use rand::RngCore;
 use stacks::burnchains::Burnchain;
 use stacks::util::sleep_ms;
-=======
 use crate::tests::neon_integrations::{get_account, submit_tx};
 use crate::tests::{make_contract_publish, to_addr};
-use stacks::burnchains::Burnchain;
 use stacks::chainstate::stacks::StacksPrivateKey;
 use stacks::vm::types::QualifiedContractIdentifier;
->>>>>>> 34cf1c2e
 use std::env;
 use std::time::Duration;
 
-<<<<<<< HEAD
 fn random_sortdb_test_dir() -> String {
     let mut rng = rand::thread_rng();
     let mut buf = [0u8; 32];
     rng.fill_bytes(&mut buf);
     format!("/tmp/stacks-node-tests/sortdb/test-{}", to_hex(&buf))
-=======
+}
+
 #[derive(std::fmt::Debug)]
 pub enum SubprocessError {
     SpawnFailed(String),
-}
-
-type SubprocessResult<T> = Result<T, SubprocessError>;
-
-/// In charge of running L1 `stacks-node`.
-pub struct StacksL1Controller {
-    sub_process: Option<Child>,
-    config_path: String,
-    printer_handle: Option<JoinHandle<()>>,
-    log_process: bool,
 }
 
 lazy_static! {
@@ -58,77 +39,6 @@
     .unwrap();
 }
 
-impl StacksL1Controller {
-    pub fn new(config_path: String, log_process: bool) -> StacksL1Controller {
-        StacksL1Controller {
-            sub_process: None,
-            config_path,
-            printer_handle: None,
-            log_process,
-        }
-    }
-
-    pub fn start_process(&mut self) -> SubprocessResult<()> {
-        let binary = match env::var("STACKS_BASE_DIR") {
-            Err(_) => {
-                // assume stacks-node is in path
-                "stacks-node".into()
-            }
-            Ok(path) => path,
-        };
-        let mut command = Command::new(&binary);
-        command
-            .stderr(Stdio::piped())
-            .arg("start")
-            .arg("--config=".to_owned() + &self.config_path);
-
-        info!("stacks-node mainchain spawn: {:?}", command);
-
-        let mut process = match command.spawn() {
-            Ok(child) => child,
-            Err(e) => return Err(SubprocessError::SpawnFailed(format!("{:?}", e))),
-        };
-
-        let printer_handle = if self.log_process {
-            let child_out = process.stderr.take().unwrap();
-            Some(thread::spawn(|| {
-                let buffered_out = BufReader::new(child_out);
-                for line in buffered_out.lines() {
-                    let line = match line {
-                        Ok(x) => x,
-                        Err(e) => return,
-                    };
-                    println!("L1: {}", line);
-                }
-            }))
-        } else {
-            None
-        };
-
-        info!("stacks-node mainchain spawned, waiting for startup");
-
-        self.sub_process = Some(process);
-        self.printer_handle = printer_handle;
-
-        Ok(())
-    }
-
-    pub fn kill_process(&mut self) {
-        if let Some(mut sub_process) = self.sub_process.take() {
-            sub_process.kill().unwrap();
-        }
-        if let Some(handle) = self.printer_handle.take() {
-            println!("Joining print handler: {:?}", handle.join());
-        }
-    }
-}
-
-impl Drop for StacksL1Controller {
-    fn drop(&mut self) {
-        self.kill_process();
-    }
->>>>>>> 34cf1c2e
-}
 
 /// This test brings up the Stacks-L1 chain in "mocknet" mode, and ensures that our listener can hear and record burn blocks
 /// from the Stacks-L1 chain.
@@ -138,8 +48,6 @@
         return;
     }
 
-<<<<<<< HEAD
-=======
     // Start Stacks L1.
     let l1_toml_file = "../../contrib/conf/stacks-l1-mocknet.toml";
     let mut stacks_l1_controller = StacksL1Controller::new(l1_toml_file.to_string(), true);
@@ -147,22 +55,18 @@
         .start_process()
         .expect("stacks l1 controller didn't start");
 
->>>>>>> 34cf1c2e
     // Start the L2 run loop.
     let mut config = super::new_test_conf();
     config.burnchain.chain = "stacks_layer_1".to_string();
     config.burnchain.mode = "hyperchain".to_string();
-<<<<<<< HEAD
 
     let db_path_dir = random_sortdb_test_dir();
     config.burnchain.indexer_base_db_path = db_path_dir;
     config.burnchain.first_burn_header_hash =
         "a7578f11a428bb953e7bbced9858525b6eec0d24d5d9d77285a7d7d891f68561".to_string();
-=======
     config.burnchain.rpc_ssl = false;
     config.burnchain.rpc_port = 20443;
     config.burnchain.peer_host = "127.0.0.1".into();
->>>>>>> 34cf1c2e
 
     let mut run_loop = neon::RunLoop::new(config.clone());
     let channel = run_loop.get_coordinator_channel().unwrap();

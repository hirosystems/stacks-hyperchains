--- conflicted
+++ resolved
@@ -994,10 +994,7 @@
             .map(|x| SymbolicExpression::atom_value(x.clone()))
             .collect();
 
-<<<<<<< HEAD
         let data_opt = chainstate.maybe_read_only_clarity_tx(&sortdb.index_conn(), tip, |clarity_tx| {
-=======
-        let data = chainstate.maybe_read_only_clarity_tx(&sortdb.index_conn(), tip, |clarity_tx| {
             let cost_track = clarity_tx
                 .with_clarity_db_readonly(|clarity_db| {
                     LimitedCostTracker::new(options.read_only_call_limit.clone(), clarity_db)
@@ -1006,7 +1003,6 @@
                     ClarityRuntimeError::from(InterpreterError::CostContractLoadFailure)
                 })?;
 
->>>>>>> 69331e24
             clarity_tx.with_readonly_clarity_env(sender.clone(), cost_track, |env| {
                 env.execute_contract(&contract_identifier, function.as_str(), &args, true)
             })

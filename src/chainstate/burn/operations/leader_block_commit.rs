--- conflicted
+++ resolved
@@ -24,18 +24,14 @@
 use chainstate::burn::operations::Error as op_error;
 use chainstate::burn::Opcodes;
 use chainstate::burn::{BlockHeaderHash, VRFSeed};
-<<<<<<< HEAD
 use chainstate::burn::db::sortdb::{
     SortitionHandleTx,
     SortitionDB
 };
 
-=======
-use chainstate::burn::db::sortdb::SortitionHandleConn;
 use chainstate::stacks::{
     StacksAddress, StacksPublicKey, StacksPrivateKey
 };
->>>>>>> 0fd5da30
 use chainstate::stacks::index::TrieHash;
 
 use chainstate::burn::operations::{
@@ -343,10 +339,6 @@
     fn from_tx(block_header: &BurnchainBlockHeader, tx: &BurnchainTransaction) -> Result<LeaderBlockCommitOp, op_error> {
         LeaderBlockCommitOp::parse_from_tx(block_header.block_height, &block_header.block_hash, tx)
     }
-<<<<<<< HEAD
-        
-    fn check(&self, _burnchain: &Burnchain, tx: &mut SortitionHandleTx) -> Result<(), op_error> {
-=======
 }
 
 pub struct RewardSetInfo {
@@ -355,8 +347,7 @@
 }
 
 impl LeaderBlockCommitOp {
-    pub fn check(&self, _burnchain: &Burnchain, tx: &SortitionHandleConn, reward_set_info: Option<&RewardSetInfo>) -> Result<(), op_error> {
->>>>>>> 0fd5da30
+    pub fn check(&self, _burnchain: &Burnchain, tx: &SortitionHandleTx, reward_set_info: Option<&RewardSetInfo>) -> Result<(), op_error> {
         let leader_key_block_height = self.key_block_ptr as u64;
         let parent_block_height = self.parent_block_ptr as u64;
 
@@ -1154,13 +1145,8 @@
                 num_txs: 1,
                 timestamp: get_epoch_time_secs()
             };
-<<<<<<< HEAD
             let mut ic = SortitionHandleTx::begin(&mut db, &SortitionId::stubbed(&fixture.op.burn_header_hash)).unwrap();
-            assert_eq!(format!("{:?}", &fixture.res), format!("{:?}", &fixture.op.check(&burnchain, &mut ic)));
-=======
-            let ic = db.index_handle(&SortitionId::stubbed(&fixture.op.burn_header_hash));
-            assert_eq!(format!("{:?}", &fixture.res), format!("{:?}", &fixture.op.check(&burnchain, &ic, None)));
->>>>>>> 0fd5da30
+            assert_eq!(format!("{:?}", &fixture.res), format!("{:?}", &fixture.op.check(&burnchain, &mut ic, None)));
         }
     }
 }